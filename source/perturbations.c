/** @file perturbations.c Documented perturbation module
 *
 * Julien Lesgourgues, 23.09.2010
 *
 * Deals with the perturbation evolution.
 * This module has two purposes:
 *
 * - at the beginning; to initialize the perturbations, i.e. to
 * integrate the perturbation equations, and store temporarily the terms
 * contributing to the source functions as a function of conformal
 * time. Then, to perform a few manipulations of these terms in order to
 * infer the actual source functions \f$ S^{X} (k, \tau) \f$, and to
 * store them as a function of conformal time inside an interpolation
 * table.
 *
 * - at any time in the code; to evaluate the source functions at a
 * given conformal time (by interpolating within the interpolation
 * table).
 *
 * Hence the following functions can be called from other modules:
 *
 * -# perturb_init() at the beginning (but after background_init() and thermodynamics_init())
 * -# perturb_sources_at_tau() at any later time
 * -# perturb_free() at the end, when no more calls to perturb_sources_at_tau() are needed
 */

#include "perturbations.h"


/**
 * Source function \f$ S^{X} (k, \tau) \f$ at a given conformal time tau.
 *
 * Evaluate source functions at given conformal time tau by reading
 * the pre-computed table and interpolating.
 *
 * @param ppt        Input: pointer to perturbation structure containing interpolation tables
 * @param index_md   Input: index of requested mode
 * @param index_ic   Input: index of requested initial condition
 * @param index_type Input: index of requested source function type
 * @param tau        Input: any value of conformal time
 * @param psource    Output: vector (already allocated) of source function as a function of k
 * @return the error status
 */

int perturb_sources_at_tau(
                           struct perturbs * ppt,
                           int index_md,
                           int index_ic,
                           int index_type,
                           double tau,
                           double * psource
                           ) {


  /** Summary: */

  /** - interpolate in pre-computed table contained in ppt */
  class_call(array_interpolate_two_bis(ppt->tau_sampling,
                                       1,
                                       0,
                                       ppt->sources[index_md][index_ic*ppt->tp_size[index_md]+index_type],
                                       ppt->k_size[index_md],
                                       ppt->tau_size,
                                       tau,
                                       psource,
                                       ppt->k_size[index_md],
                                       ppt->error_message),
             ppt->error_message,
             ppt->error_message);


  return _SUCCESS_;
}

/**
 * Initialize the perturbs structure, and in particular the table of source functions.
 *
 * Main steps:
 *
 * - given the values of the flags describing which kind of
 *   perturbations should be considered (modes: scalar/vector/tensor,
 *   initial conditions, type of source functions needed...),
 *   initialize indices and wavenumber list
 *
 * - define the time sampling for the output source functions
 *
 * - for each mode (scalar/vector/tensor): initialize the indices of
 *   relevant perturbations, integrate the differential system,
 *   compute and store the source functions.
 *
 * @param ppr Input: pointer to precision structure
 * @param pba Input: pointer to background structure
 * @param pth Input: pointer to thermodynamics structure
 * @param ppt Output: Initialized perturbation structure
 * @return the error status
 */

int perturb_init(
                 struct precision * ppr,
                 struct background * pba,
                 struct thermo * pth,
                 struct perturbs * ppt
                 ) {

  /** Summary: */

  /** - define local variables */

  /* running index for modes */
  int index_md;
  /* running index for initial conditions */
  int index_ic;
  /* running index for wavenumbers */
  int index_k;
  /* pointer to one struct perturb_workspace per thread (one if no openmp) */
  struct perturb_workspace ** pppw;
  /* number of threads (always one if no openmp) */
  int number_of_threads=1;
  /* index of the thread (always 0 if no openmp) */
  int thread=0;

  /* This code can be optionally compiled with the openmp option for parallel computation.
     Inside parallel regions, the use of the command "return" is forbidden.
     For error management, instead of "return _FAILURE_", we will set the variable below
     to "abort = _TRUE_". This will lead to a "return _FAILURE_" just after leaving the
     parallel region. */
  int abort;

  /* unsigned integer that will be set to the size of the workspace */
  size_t sz;

#ifdef _OPENMP
  /* instrumentation times */
  double tstart, tstop, tspent;
#endif

  /** - perform preliminary checks */

  if (ppt->has_perturbations == _FALSE_) {
    if (ppt->perturbations_verbose > 0)
      printf("No sources requested. Perturbation module skipped.\n");
    return _SUCCESS_;
  }
  else {
    if (ppt->perturbations_verbose > 0)
      printf("Computing sources\n");
  }

  class_test((ppt->gauge == synchronous) && (pba->has_cdm == _FALSE_),
             ppt->error_message,
             "In the synchronous gauge, it is not self-consistent to assume no CDM: the later is used to define the initial timelike hypersurface. You can either add a negligible amount of CDM or switch to newtonian gauge");

  class_test ((ppr->tight_coupling_approximation < first_order_MB) ||
              (ppr->tight_coupling_approximation > compromise_CLASS),
              ppt->error_message,
              "your tight_coupling_approximation is set to %d, out of range defined in perturbations.h",ppr->tight_coupling_approximation);

  class_test ((ppr->radiation_streaming_approximation < rsa_null) ||
              (ppr->radiation_streaming_approximation > rsa_none),
              ppt->error_message,
              "your radiation_streaming_approximation is set to %d, out of range defined in perturbations.h",ppr->radiation_streaming_approximation);

  if (pba->has_ur == _TRUE_) {

    class_test ((ppr->ur_fluid_approximation < ufa_mb) ||
                (ppr->ur_fluid_approximation > ufa_none),
                ppt->error_message,
                "your ur_fluid_approximation is set to %d, out of range defined in perturbations.h",ppr->ur_fluid_approximation);
  }

  if (pba->has_ncdm == _TRUE_) {

    class_test ((ppr->ncdm_fluid_approximation < ncdmfa_mb) ||
                (ppr->ncdm_fluid_approximation > ncdmfa_none),
                ppt->error_message,
                "your ncdm_fluid_approximation is set to %d, out of range defined in perturbations.h",ppr->ncdm_fluid_approximation);
  }

  if (pba->has_fld == _TRUE_) {

    class_test(pba->w0_fld+pba->wa_fld >= 0.,
               ppt->error_message,
               "So far, the fluid is meant to be negligible at early time, and not to be important for defining the initial conditions of other species. You are using parameters for which this assumption may break down, so maybe it's the case to fully implement the fluid in the initial condition routine");

    class_test((pba->w0_fld==-1.) && (pba->wa_fld==0.),
               ppt->error_message,
               "Your choice of a fluid with (w0,wa)=(-1,0) is not valid due to instabilities in the unphysical perturbations of such a fluid. Try instead with a plain cosmological constant");

    class_test(((pba->w0_fld + pba->wa_fld +1.0)*(pba->w0_fld+1.0)) < 0.0,
               ppt->error_message,
               "w crosses -1 between the infinite past and today, and this would lead to divergent perturbation equations for the fluid.");

  }

  if (pba->has_dcdm == _TRUE_) {

    class_test((ppt->has_cdi == _TRUE_) || (ppt->has_bi == _TRUE_) || (ppt->has_nid == _TRUE_) || (ppt->has_niv == _TRUE_),
               ppt->error_message,
               "Non-adiabatic initial conditions not coded in presence of decaying dark matter");

  }

  class_test(ppt->has_vectors == _TRUE_,
             ppt->error_message,
             "Vectors not coded yet");

  if ((ppt->has_niv == _TRUE_) && (ppt->perturbations_verbose > 0)) {
    printf("Warning: the niv initial conditions in CLASS (and also in CAMB) should still be double-checked: if you want to do it and send feedback, you are welcome!\n");
  }

  if (ppt->has_tensors == _TRUE_) {

    ppt->evolve_tensor_ur = _FALSE_;
    ppt->evolve_tensor_ncdm = _FALSE_;

    switch (ppt->tensor_method) {

    case (tm_photons_only):
      break;

    case (tm_massless_approximation):
      if ((pba->has_ur == _TRUE_) || (pba->has_ncdm == _TRUE_))
        ppt->evolve_tensor_ur = _TRUE_;
      break;

    case (tm_exact):
      if (pba->has_ur == _TRUE_)
        ppt->evolve_tensor_ur = _TRUE_;
      if (pba->has_ncdm == _TRUE_)
        ppt->evolve_tensor_ncdm = _TRUE_;
      break;
    }
  }

  /** - initialize all indices and lists in perturbs structure using perturb_indices_of_perturbs() */

  class_call(perturb_indices_of_perturbs(ppr,
                                         pba,
                                         pth,
                                         ppt),
             ppt->error_message,
             ppt->error_message);


  if (ppt->z_max_pk > pth->z_rec) {

    class_test(ppt->has_cmb == _TRUE_,
               ppt->error_message,
               "You requested a very high z_pk=%e, higher than z_rec=%e. This works very well when you don't ask for a calculation of the CMB source function(s). Remove any CMB from your output and try e.g. with 'output=mTk' or 'output=mTk,vTk'",
               ppt->z_max_pk,
               pth->z_rec);

        class_test(ppt->has_source_delta_m == _TRUE_,
               ppt->error_message,
               "You requested a very high z_pk=%e, higher than z_rec=%e. This works very well when you ask only transfer functions, e.g. with 'output=mTk' or 'output=mTk,vTk'. But if you need the total matter (e.g. with 'mPk', 'dCl', etc.) there is an issue with the calculation of delta_m at very early times. By default, delta_m is a gauge-invariant variable (the density fluctuation in comoving gauge) and this quantity is hard to get accurately at very early times. The solution is to define delta_m as the density fluctuation in the current gauge, synchronous or newtonian. For the moment this must be done manually by commenting the line 'ppw->delta_m += 3. *ppw->pvecback[pba->index_bg_a]*ppw->pvecback[pba->index_bg_H] * ppw->theta_m/k2;' in perturb_sources(). In the future there will be an option for doing it in an easier way.",
               ppt->z_max_pk,
               pth->z_rec);

  }



  /** - define the common time sampling for all sources using
      perturb_timesampling_for_sources() */

  class_call(perturb_timesampling_for_sources(ppr,
                                              pba,
                                              pth,
                                              ppt),
             ppt->error_message,
             ppt->error_message);

  /** - if we want to store perturbations, write titles and allocate storage */
  class_call(perturb_prepare_output(pba,ppt),
             ppt->error_message,
             ppt->error_message);


  /** - create an array of workspaces in multi-thread case */

#ifdef _OPENMP

#pragma omp parallel
  {
    number_of_threads = omp_get_num_threads();
  }
#endif

  class_alloc(pppw,number_of_threads * sizeof(struct perturb_workspace *),ppt->error_message);

  /** - loop over modes (scalar, tensors, etc). For each mode: */

  for (index_md = 0; index_md < ppt->md_size; index_md++) {

    if (ppt->perturbations_verbose > 1)
      printf("Evolving mode %d/%d\n",index_md+1,ppt->md_size);

    abort = _FALSE_;

    sz = sizeof(struct perturb_workspace);

#pragma omp parallel                                             \
  shared(pppw,ppr,pba,pth,ppt,index_md,abort,number_of_threads)  \
  private(thread)                                                \
  num_threads(number_of_threads)

    {

#ifdef _OPENMP
      thread=omp_get_thread_num();
#endif

      /** - --> (a) create a workspace (one per thread in multi-thread case) */

      class_alloc_parallel(pppw[thread],sz,ppt->error_message);

      /** - --> (b) initialize indices of vectors of perturbations with perturb_indices_of_current_vectors() */

      class_call_parallel(perturb_workspace_init(ppr,
                                                 pba,
                                                 pth,
                                                 ppt,
                                                 index_md,
                                                 pppw[thread]),
                          ppt->error_message,
                          ppt->error_message);

    } /* end of parallel region */

    if (abort == _TRUE_) return _FAILURE_;

    /** - --> (c) loop over initial conditions and wavenumbers; for each of them, evolve perturbations and compute source functions with perturb_solve() */

    for (index_ic = 0; index_ic < ppt->ic_size[index_md]; index_ic++) {

      if (ppt->perturbations_verbose > 1)
        printf("Evolving ic %d/%d\n",index_ic+1,ppt->ic_size[index_md]);

        if (ppt->perturbations_verbose > 1)
          printf("evolving %d wavenumbers\n",ppt->k_size[index_md]);

      abort = _FALSE_;

#pragma omp parallel                                                    \
  shared(pppw,ppr,pba,pth,ppt,index_md,index_ic,abort,number_of_threads) \
  private(index_k,thread,tstart,tstop,tspent)                           \
  num_threads(number_of_threads)

      {

#ifdef _OPENMP
        thread=omp_get_thread_num();
        tspent=0.;
#endif

#pragma omp for schedule (dynamic)

        /* integrating backwards is slightly more optimal for parallel runs */
        //for (index_k = 0; index_k < ppt->k_size; index_k++) {
        for (index_k = ppt->k_size[index_md]-1; index_k >=0; index_k--) {

          if ((ppt->perturbations_verbose > 2) && (abort == _FALSE_)) {
            printf("evolving mode k=%e /Mpc  (%d/%d)",ppt->k[index_md][index_k],index_k+1,ppt->k_size[index_md]);
            if (pba->sgnK != 0)
              printf(" (for scalar modes, corresponds to nu=%e)",sqrt(ppt->k[index_md][index_k]*ppt->k[index_md][index_k]+pba->K)/sqrt(pba->sgnK*pba->K));
            printf("\n");
          }

#ifdef _OPENMP
          tstart = omp_get_wtime();
#endif

          class_call_parallel(perturb_solve(ppr,
                                            pba,
                                            pth,
                                            ppt,
                                            index_md,
                                            index_ic,
                                            index_k,
                                            pppw[thread]),
                              ppt->error_message,
                              ppt->error_message);

#ifdef _OPENMP
          tstop = omp_get_wtime();

          tspent += tstop-tstart;
#endif

#pragma omp flush(abort)

        } /* end of loop over wavenumbers */

#ifdef _OPENMP
        if (ppt->perturbations_verbose>1)
          printf("In %s: time spent in parallel region (loop over k's) = %e s for thread %d\n",
                 __func__,tspent,omp_get_thread_num());
#endif

      } /* end of parallel region */

      if (abort == _TRUE_) return _FAILURE_;

    } /* end of loop over initial conditions */

    abort = _FALSE_;

#pragma omp parallel                                    \
  shared(pppw,ppt,index_md,abort,number_of_threads)     \
  private(thread)                                       \
  num_threads(number_of_threads)

    {

#ifdef _OPENMP
      thread=omp_get_thread_num();
#endif

      class_call_parallel(perturb_workspace_free(ppt,index_md,pppw[thread]),
                          ppt->error_message,
                          ppt->error_message);

    } /* end of parallel region */

    if (abort == _TRUE_) return _FAILURE_;

  } /* end loop over modes */

  free(pppw);

  return _SUCCESS_;
}

/**
 * Free all memory space allocated by perturb_init().
 *
 * To be called at the end of each run, only when no further calls to
 * perturb_sources_at_tau() are needed.
 *
 * @param ppt Input: perturbation structure to be freed
 * @return the error status
 */

int perturb_free(
                 struct perturbs * ppt
                 ) {

  int index_md,index_ic,index_type;
  int filenum;

  if (ppt->has_perturbations == _TRUE_) {

    for (index_md = 0; index_md < ppt->md_size; index_md++) {

      for (index_ic = 0; index_ic < ppt->ic_size[index_md]; index_ic++) {

        for (index_type = 0; index_type < ppt->tp_size[index_md]; index_type++) {

          free(ppt->sources[index_md][index_ic*ppt->tp_size[index_md]+index_type]);

        }

      }

      free(ppt->sources[index_md]);

      free(ppt->k[index_md]);

    }

    free(ppt->tau_sampling);

    free(ppt->tp_size);

    free(ppt->ic_size);

    free(ppt->k);

    free(ppt->k_size_cmb);

    free(ppt->k_size_cl);

    free(ppt->k_size);

    free(ppt->sources);

    /** Stuff related to perturbations output: */

    /** - Free non-NULL pointers */
    if (ppt->index_k_output_values != NULL)
      free(ppt->index_k_output_values);

    for (filenum = 0; filenum<_MAX_NUMBER_OF_K_FILES_; filenum++){
      if (ppt->scalar_perturbations_data[filenum] != NULL)
        free(ppt->scalar_perturbations_data[filenum]);
      if (ppt->vector_perturbations_data[filenum] != NULL)
        free(ppt->vector_perturbations_data[filenum]);
      if (ppt->tensor_perturbations_data[filenum] != NULL)
        free(ppt->tensor_perturbations_data[filenum]);
    }

  }

  return _SUCCESS_;

}

/**
 * Initialize all indices and allocate most arrays in perturbs structure.
 *
 * @param ppr Input: pointer to precision structure
 * @param pba Input: pointer to background structure
 * @param pth Input: pointer to thermodynamics structure
 * @param ppt Input/Output: Initialized perturbation structure
 * @return the error status
 */

int perturb_indices_of_perturbs(
                                struct precision * ppr,
                                struct background * pba,
                                struct thermo * pth,
                                struct perturbs * ppt
                                ) {

  /** Summary: */

  /** - define local variables */

  int index_type;
  int index_md;
  int index_ic;
  int index_type_common;

  /** - count modes (scalar, vector, tensor) and assign corresponding indices */

  index_md = 0;
  class_define_index(ppt->index_md_scalars,ppt->has_scalars,index_md,1);
  class_define_index(ppt->index_md_vectors,ppt->has_vectors,index_md,1);
  class_define_index(ppt->index_md_tensors,ppt->has_tensors,index_md,1);
  ppt->md_size = index_md;

  class_test(index_md == 0,
             ppt->error_message,
             "you should have at least one out of {scalars, vectors, tensors} !!!");

  /** - allocate array of number of types for each mode, ppt->tp_size[index_md] */

  class_alloc(ppt->tp_size,ppt->md_size*sizeof(int),ppt->error_message);

  /** - allocate array of number of initial conditions for each mode, ppt->ic_size[index_md] */

  class_alloc(ppt->ic_size,ppt->md_size*sizeof(int),ppt->error_message);

  /** - allocate array of arrays of source functions for each mode, ppt->source[index_md] */

  class_alloc(ppt->sources,ppt->md_size * sizeof(double *),ppt->error_message);

  /** - initialization of all flags to false (will eventually be set to true later) */

  ppt->has_cmb = _FALSE_;
  ppt->has_lss = _FALSE_;

  ppt->has_source_t = _FALSE_;
  ppt->has_source_p = _FALSE_;
  ppt->has_source_delta_m = _FALSE_;
  ppt->has_source_delta_g = _FALSE_;
  ppt->has_source_delta_b = _FALSE_;
  ppt->has_source_delta_cdm = _FALSE_;
  ppt->has_source_delta_dcdm = _FALSE_;
  ppt->has_source_delta_fld = _FALSE_;
  ppt->has_source_delta_scf = _FALSE_;
  ppt->has_source_delta_dr = _FALSE_;
  ppt->has_source_delta_ur = _FALSE_;
  ppt->has_source_delta_ncdm = _FALSE_;
  ppt->has_source_theta_m = _FALSE_;
  ppt->has_source_theta_g = _FALSE_;
  ppt->has_source_theta_b = _FALSE_;
  ppt->has_source_theta_cdm = _FALSE_;
  ppt->has_source_theta_dcdm = _FALSE_;
  ppt->has_source_theta_fld = _FALSE_;
  ppt->has_source_theta_scf = _FALSE_;
  ppt->has_source_theta_dr = _FALSE_;
  ppt->has_source_theta_ur = _FALSE_;
  ppt->has_source_theta_ncdm = _FALSE_;
  ppt->has_source_phi = _FALSE_;
  ppt->has_source_phi_prime = _FALSE_;
  ppt->has_source_phi_plus_psi = _FALSE_;
  ppt->has_source_psi = _FALSE_;

  /** - source flags and indices, for sources that all modes have in
      common (temperature, polarization, ...). For temperature, the
      term t2 is always non-zero, while other terms are non-zero only
      for scalars and vectors. For polarization, the term e is always
      non-zero, while the term b is only for vectors and tensors. */

  if (ppt->has_cl_cmb_temperature == _TRUE_) {
    ppt->has_source_t = _TRUE_;
    ppt->has_cmb = _TRUE_;
  }

  if (ppt->has_cl_cmb_polarization == _TRUE_) {
    ppt->has_source_p = _TRUE_;
    ppt->has_cmb = _TRUE_;
  }

  index_type = 0;
  class_define_index(ppt->index_tp_t2,ppt->has_source_t,index_type,1);
  class_define_index(ppt->index_tp_p,ppt->has_source_p,index_type,1);
  index_type_common = index_type;

  /* indices for perturbed recombination */

  class_define_index(ppt->index_tp_perturbed_recombination_delta_temp,ppt->has_perturbed_recombination,index_type,1);
  class_define_index(ppt->index_tp_perturbed_recombination_delta_chi,ppt->has_perturbed_recombination,index_type,1);




  /** - define k values with perturb_get_k_list() */

  class_call(perturb_get_k_list(ppr,
                                pba,
                                pth,
                                ppt),
             ppt->error_message,
             ppt->error_message);

  /** - loop over modes. Initialize flags and indices which are specific to each mode. */

  for (index_md = 0; index_md < ppt->md_size; index_md++) {

    /** - (a) scalars */

    if (_scalars_) {

      /** - --> source flags and indices, for sources that are specific to scalars */

      if ((ppt->has_cl_cmb_lensing_potential == _TRUE_) || (ppt->has_cl_lensing_potential)) {
        ppt->has_lss = _TRUE_;
        ppt->has_source_phi_plus_psi = _TRUE_;
      }

      if ((ppt->has_pk_matter == _TRUE_) || (ppt->has_nl_corrections_based_on_delta_m)) {
        ppt->has_lss = _TRUE_;
        ppt->has_source_delta_m = _TRUE_;
      }

      if (ppt->has_density_transfers == _TRUE_) {
        ppt->has_lss = _TRUE_;
        ppt->has_source_delta_g = _TRUE_;
        ppt->has_source_delta_b = _TRUE_;
        if (pba->has_cdm == _TRUE_)
          ppt->has_source_delta_cdm = _TRUE_;
        if (pba->has_dcdm == _TRUE_)
          ppt->has_source_delta_dcdm = _TRUE_;
        if (pba->has_fld == _TRUE_)
          ppt->has_source_delta_fld = _TRUE_;
        if (pba->has_scf == _TRUE_)
          ppt->has_source_delta_scf = _TRUE_;
        if (pba->has_ur == _TRUE_)
          ppt->has_source_delta_ur = _TRUE_;
        if (pba->has_dr == _TRUE_)
          ppt->has_source_delta_dr = _TRUE_;
        if (pba->has_ncdm == _TRUE_)
          ppt->has_source_delta_ncdm = _TRUE_;
        // Thanks to the following lines, (phi,psi) are also stored as sources
        // (Obtained directly in newtonian gauge, infereed from (h,eta) in synchronous gauge).
        // If density transfer functions are requested in the (default) CLASS format,
        // (phi, psi) will be appended to the delta_i's in the final output.
        ppt->has_source_phi = _TRUE_;
        ppt->has_source_psi = _TRUE_;
      }

      if (ppt->has_velocity_transfers == _TRUE_) {
        ppt->has_lss = _TRUE_;
        ppt->has_source_theta_g = _TRUE_;
        ppt->has_source_theta_b = _TRUE_;
        if ((pba->has_cdm == _TRUE_) && (ppt->gauge != synchronous))
          ppt->has_source_theta_cdm = _TRUE_;
        if (pba->has_dcdm == _TRUE_)
          ppt->has_source_theta_dcdm = _TRUE_;
        if (pba->has_fld == _TRUE_)
          ppt->has_source_theta_fld = _TRUE_;
        if (pba->has_scf == _TRUE_)
          ppt->has_source_theta_scf = _TRUE_;
        if (pba->has_ur == _TRUE_)
          ppt->has_source_theta_ur = _TRUE_;
        if (pba->has_dr == _TRUE_)
          ppt->has_source_theta_dr = _TRUE_;
        if (pba->has_ncdm == _TRUE_)
          ppt->has_source_theta_ncdm = _TRUE_;
      }

      if (ppt->has_cl_number_count == _TRUE_) {
        ppt->has_lss = _TRUE_;
        if (ppt->has_nc_density == _TRUE_) {
          ppt->has_source_delta_m = _TRUE_;
        }
        if (ppt->has_nc_rsd == _TRUE_) {
          ppt->has_source_theta_m = _TRUE_;
        }
        if (ppt->has_nc_lens == _TRUE_) {
          ppt->has_source_phi_plus_psi = _TRUE_;
        }
        if (ppt->has_nc_gr == _TRUE_) {
          ppt->has_source_phi = _TRUE_;
          ppt->has_source_psi = _TRUE_;
          ppt->has_source_phi_prime = _TRUE_;
          ppt->has_source_phi_plus_psi = _TRUE_;
        }
      }

      index_type = index_type_common;
      class_define_index(ppt->index_tp_t0,         ppt->has_source_t,         index_type,1);
      class_define_index(ppt->index_tp_t1,         ppt->has_source_t,         index_type,1);
      class_define_index(ppt->index_tp_delta_m,    ppt->has_source_delta_m,   index_type,1);
      class_define_index(ppt->index_tp_delta_g,    ppt->has_source_delta_g,   index_type,1);
      class_define_index(ppt->index_tp_delta_b,    ppt->has_source_delta_b,   index_type,1);
      class_define_index(ppt->index_tp_delta_cdm,  ppt->has_source_delta_cdm, index_type,1);
      class_define_index(ppt->index_tp_delta_dcdm, ppt->has_source_delta_dcdm,index_type,1);
      class_define_index(ppt->index_tp_delta_fld,  ppt->has_source_delta_fld, index_type,1);
      class_define_index(ppt->index_tp_delta_scf,  ppt->has_source_delta_scf, index_type,1);
      class_define_index(ppt->index_tp_delta_dr,   ppt->has_source_delta_dr, index_type,1);
      class_define_index(ppt->index_tp_delta_ur,   ppt->has_source_delta_ur,  index_type,1);
      class_define_index(ppt->index_tp_delta_ncdm1,ppt->has_source_delta_ncdm,index_type,pba->N_ncdm);
      class_define_index(ppt->index_tp_theta_m,    ppt->has_source_theta_m,   index_type,1);
      class_define_index(ppt->index_tp_theta_g,    ppt->has_source_theta_g,   index_type,1);
      class_define_index(ppt->index_tp_theta_b,    ppt->has_source_theta_b,   index_type,1);
      class_define_index(ppt->index_tp_theta_cdm,  ppt->has_source_theta_cdm, index_type,1);
      class_define_index(ppt->index_tp_theta_dcdm, ppt->has_source_theta_dcdm,index_type,1);
      class_define_index(ppt->index_tp_theta_fld,  ppt->has_source_theta_fld, index_type,1);
      class_define_index(ppt->index_tp_theta_scf,  ppt->has_source_theta_scf, index_type,1);
      class_define_index(ppt->index_tp_theta_dr,   ppt->has_source_theta_dr,  index_type,1);
      class_define_index(ppt->index_tp_theta_ur,   ppt->has_source_theta_ur,  index_type,1);
      class_define_index(ppt->index_tp_theta_ncdm1,ppt->has_source_theta_ncdm,index_type,pba->N_ncdm);
      class_define_index(ppt->index_tp_phi,        ppt->has_source_phi,       index_type,1);
      class_define_index(ppt->index_tp_phi_prime,  ppt->has_source_phi_prime, index_type,1);
      class_define_index(ppt->index_tp_phi_plus_psi,ppt->has_source_phi_plus_psi,index_type,1);
      class_define_index(ppt->index_tp_psi,        ppt->has_source_psi,       index_type,1);
      ppt->tp_size[index_md] = index_type;

      class_test(index_type == 0,
                 ppt->error_message,
                 "inconsistent input: you asked for scalars, so you should have at least one non-zero scalar source type (temperature, polarization, lensing/gravitational potential, ...). Please adjust your input.");

      /** - --> count scalar initial conditions (for scalars: ad, cdi, nid, niv; for tensors: only one) and assign corresponding indices */

      index_ic = 0;
      class_define_index(ppt->index_ic_ad, ppt->has_ad, index_ic,1);
      class_define_index(ppt->index_ic_bi, ppt->has_bi, index_ic,1);
      class_define_index(ppt->index_ic_cdi,ppt->has_cdi,index_ic,1);
      class_define_index(ppt->index_ic_nid,ppt->has_nid,index_ic,1);
      class_define_index(ppt->index_ic_niv,ppt->has_niv,index_ic,1);
      ppt->ic_size[index_md] = index_ic;

      class_test(index_ic == 0,
                 ppt->error_message,
                 "you should have at least one adiabatic or isocurvature initial condition...} !!!");

    }

    /** - (b) vectors */

    if (_vectors_) {

      /** - --> source flags and indices, for sources that are specific to vectors */

      index_type = index_type_common;
      class_define_index(ppt->index_tp_t1,ppt->has_source_t,index_type,1);
      ppt->tp_size[index_md] = index_type;

      /*
      class_test(index_type == 0,
                 ppt->error_message,
                 "inconsistent input: you asked for vectors, so you should have at least one non-zero vector source type (temperature or polarization). Please adjust your input.");
      */

      /** - --> initial conditions for vectors*/

      index_ic = 0;
      /* not coded yet */
      ppt->ic_size[index_md] = index_ic;

    }

    /** - (c) tensors */
    if (_tensors_) {

      /** - --> source flags and indices, for sources that are specific to tensors */

      index_type = index_type_common;
      /* nothing specific, unlike for vectors and scalars! */
      ppt->tp_size[index_md] = index_type;

      /*
      class_test(index_type == 0,
                 ppt->error_message,
                 "inconsistent input: you asked for tensors, so you should have at least one non-zero tensor source type (temperature or polarization). Please adjust your input.");
      */

      /** - --> only one initial condition for tensors*/

      index_ic = 0;
      class_define_index(ppt->index_ic_ten,_TRUE_,index_ic,1);
      ppt->ic_size[index_md] = index_ic;

    }

    /** - (d) for each mode, allocate array of arrays of source functions for each initial conditions and wavenumber, (ppt->source[index_md])[index_ic][index_type] */

    class_alloc(ppt->sources[index_md],
                ppt->ic_size[index_md] * ppt->tp_size[index_md] * sizeof(double *),
                ppt->error_message);

  }

  return _SUCCESS_;

}

/**
 * Define time sampling for source functions.
 *
 * For each type, compute the list of values of tau at which sources
 * will be sampled.  Knowing the number of tau values, allocate all
 * arrays of source functions.
 *
 * @param ppr Input: pointer to precision structure
 * @param pba Input: pointer to background structure
 * @param pth Input: pointer to thermodynamics structure
 * @param ppt Input/Output: Initialized perturbation structure
 * @return the error status
 */

int perturb_timesampling_for_sources(
                                     struct precision * ppr,
                                     struct background * pba,
                                     struct thermo * pth,
                                     struct perturbs * ppt
                                     ) {

  /** Summary: */

  /** - define local variables */

  int counter;
  int index_md;
  int index_type;
  int index_ic;
  int last_index_back;
  int last_index_thermo;
  int first_index_back;
  int first_index_thermo;

  double tau;
  double tau_ini;
  double tau_lower;
  double tau_upper;
  double tau_mid;

  double timescale_source;
  double rate_thermo;
  double rate_isw_squared;
  double a_prime_over_a;
  double a_primeprime_over_a;
  double * pvecback;
  double * pvecthermo;

  /** - allocate background/thermodynamics vectors */

  class_alloc(pvecback,pba->bg_size_short*sizeof(double),ppt->error_message);
  class_alloc(pvecthermo,pth->th_size*sizeof(double),ppt->error_message);

  /** - first, just count the number of sampling points in order to allocate the array containing all values */

  /** - (a) if CMB requested, first sampling point = when the universe
      stops being opaque; otherwise, start sampling gravitational
      potential at recombination [however, if perturbed recombination
      is requested, we also need to start the system before
      recombination. Otherwise, the initial conditions for gas
      temperature and ionization fraction perturbations (delta_T = 1/3
      delta_b, delta_x_e) are not valid]. */

  if ((ppt->has_cmb == _TRUE_)||(ppt->has_perturbed_recombination == _TRUE_)) {

    /* using bisection, search time tau such that the ratio of thermo
       to Hubble time scales tau_c/tau_h=aH/kappa' is equal to
       start_sources_at_tau_c_over_tau_h */

    tau_lower = pth->tau_ini;

    class_call(background_at_tau(pba,
                                 tau_lower,
                                 pba->short_info,
                                 pba->inter_normal,
                                 &first_index_back,
                                 pvecback),
               pba->error_message,
               ppt->error_message);

    class_call(thermodynamics_at_z(pba,
                                   pth,
                                   1./pvecback[pba->index_bg_a]-1.,  /* redshift z=1/a-1 */
                                   pth->inter_normal,
                                   &first_index_thermo,
                                   pvecback,
                                   pvecthermo),
               pth->error_message,
               ppt->error_message);

    class_test(pvecback[pba->index_bg_a]*
               pvecback[pba->index_bg_H]/
               pvecthermo[pth->index_th_dkappa] >
               ppr->start_sources_at_tau_c_over_tau_h,
               ppt->error_message,
               "your choice of initial time for computing sources is inappropriate: it corresponds to an earlier time than the one at which the integration of thermodynamical variables started (tau=%g). You should increase either 'start_sources_at_tau_c_over_tau_h' or 'recfast_z_initial'\n",
               tau_lower);


    tau_upper = pth->tau_rec;

    class_call(background_at_tau(pba,
                                 tau_upper,
                                 pba->short_info,
                                 pba->inter_normal,
                                 &first_index_back,
                                 pvecback),
               pba->error_message,
               ppt->error_message);

    class_call(thermodynamics_at_z(pba,
                                   pth,
                                   1./pvecback[pba->index_bg_a]-1.,  /* redshift z=1/a-1 */
                                   pth->inter_normal,
                                   &first_index_thermo,
                                   pvecback,
                                   pvecthermo),
               pth->error_message,
               ppt->error_message);

    class_test(pvecback[pba->index_bg_a]*
               pvecback[pba->index_bg_H]/
               pvecthermo[pth->index_th_dkappa] <
               ppr->start_sources_at_tau_c_over_tau_h,
               ppt->error_message,
               "your choice of initial time for computing sources is inappropriate: it corresponds to a time after recombination. You should decrease 'start_sources_at_tau_c_over_tau_h'\n");

    tau_mid = 0.5*(tau_lower + tau_upper);

    while (tau_upper - tau_lower > ppr->tol_tau_approx) {

      class_call(background_at_tau(pba,
                                   tau_mid,
                                   pba->short_info,
                                   pba->inter_normal,
                                   &first_index_back,
                                   pvecback),
                 pba->error_message,
                 ppt->error_message);

      class_call(thermodynamics_at_z(pba,
                                     pth,
                                     1./pvecback[pba->index_bg_a]-1.,  /* redshift z=1/a-1 */
                                     pth->inter_normal,
                                     &first_index_thermo,
                                     pvecback,
                                     pvecthermo),
                 pth->error_message,
                 ppt->error_message);


      if (pvecback[pba->index_bg_a]*
          pvecback[pba->index_bg_H]/
          pvecthermo[pth->index_th_dkappa] >
          ppr->start_sources_at_tau_c_over_tau_h)

        tau_upper = tau_mid;
      else
        tau_lower = tau_mid;

      tau_mid = 0.5*(tau_lower + tau_upper);

    }

    tau_ini = tau_mid;

  }
  else {

    /* check the time corresponding to the highest redshift requested in output plus one */
    class_call(background_tau_of_z(pba,
                                   ppt->z_max_pk+1,
                                   &tau_ini),
               pba->error_message,
               ppt->error_message);

    /* obsolete: previous choice was to start always at recombination time */
    /* tau_ini = pth->tau_rec; */

    /* set values of first_index_back/thermo */
    class_call(background_at_tau(pba,
                                 tau_ini,
                                 pba->short_info,
                                 pba->inter_normal,
                                 &first_index_back,
                                 pvecback),
               pba->error_message,
               ppt->error_message);

    class_call(thermodynamics_at_z(pba,
                                   pth,
                                   1./pvecback[pba->index_bg_a]-1.,  /* redshift z=1/a-1 */
                                   pth->inter_normal,
                                   &first_index_thermo,
                                   pvecback,
                                   pvecthermo),
               pth->error_message,
               ppt->error_message);
  }

  /** - (b) next sampling point = previous + ppr->perturb_sampling_stepsize * timescale_source, where:
      - --> if CMB requested:
      timescale_source1 = \f$ |g/\dot{g}| = |\dot{\kappa}-\ddot{\kappa}/\dot{\kappa}|^{-1} \f$;
      timescale_source2 = \f$ |2\ddot{a}/a-(\dot{a}/a)^2|^{-1/2} \f$ (to sample correctly the late ISW effect; and
      timescale_source=1/(1/timescale_source1+1/timescale_source2); repeat till today.
      - --> if CMB not requested:
      timescale_source = 1/aH; repeat till today.
  */

  counter = 1;
  last_index_back = first_index_back;
  last_index_thermo = first_index_thermo;
  tau = tau_ini;

  while (tau < pba->conformal_age) {

    class_call(background_at_tau(pba,
                                 tau,
                                 pba->short_info,
                                 pba->inter_closeby,
                                 &last_index_back,
                                 pvecback),
               pba->error_message,
               ppt->error_message);

    class_call(thermodynamics_at_z(pba,
                                   pth,
                                   1./pvecback[pba->index_bg_a]-1.,  /* redshift z=1/a-1 */
                                   pth->inter_closeby,
                                   &last_index_thermo,
                                   pvecback,
                                   pvecthermo),
               pth->error_message,
               ppt->error_message);

    if (ppt->has_cmb == _TRUE_) {

      /* variation rate of thermodynamics variables */
      rate_thermo = pvecthermo[pth->index_th_rate];

      /* variation rate of metric due to late ISW effect (important at late times) */
      a_prime_over_a = pvecback[pba->index_bg_H] * pvecback[pba->index_bg_a];
      a_primeprime_over_a = pvecback[pba->index_bg_H_prime] * pvecback[pba->index_bg_a]
        + 2. * a_prime_over_a * a_prime_over_a;
      rate_isw_squared = fabs(2.*a_primeprime_over_a-a_prime_over_a*a_prime_over_a);

      /* compute rate */
      timescale_source = sqrt(rate_thermo*rate_thermo+rate_isw_squared);
    }
    else {
      /* variation rate given by Hubble time */
      a_prime_over_a = pvecback[pba->index_bg_H] * pvecback[pba->index_bg_a];

      timescale_source = a_prime_over_a;
    }

    /* check it is non-zero */
    class_test(timescale_source == 0.,
               ppt->error_message,
               "null evolution rate, integration is diverging");

    /* compute inverse rate */
    timescale_source = 1./timescale_source;

    class_test(fabs(ppr->perturb_sampling_stepsize*timescale_source/tau) < ppr->smallest_allowed_variation,
               ppt->error_message,
               "integration step =%e < machine precision : leads either to numerical error or infinite loop",ppr->perturb_sampling_stepsize*timescale_source);

    tau = tau + ppr->perturb_sampling_stepsize*timescale_source;
    counter++;

  }

  /** - --> infer total number of time steps, ppt->tau_size */
  ppt->tau_size = counter;

  /** - --> allocate array of time steps, ppt->tau_sampling[index_tau] */
  class_alloc(ppt->tau_sampling,ppt->tau_size * sizeof(double),ppt->error_message);

  /** - --> repeat the same steps, now filling the array with each tau value: */

  /** - --> (b.1.) first sampling point = when the universe stops being opaque */

  counter = 0;
  ppt->tau_sampling[counter]=tau_ini;

  /** - --> (b.2.) next sampling point = previous + ppr->perturb_sampling_stepsize * timescale_source, where
      timescale_source1 = \f$ |g/\dot{g}| = |\dot{\kappa}-\ddot{\kappa}/\dot{\kappa}|^{-1} \f$;
      timescale_source2 = \f$ |2\ddot{a}/a-(\dot{a}/a)^2|^{-1/2} \f$ (to sample correctly the late ISW effect; and
      timescale_source=1/(1/timescale_source1+1/timescale_source2); repeat till today.
      If CMB not requested:
      timescale_source = 1/aH; repeat till today.  */

  last_index_back = first_index_back;
  last_index_thermo = first_index_thermo;
  tau = tau_ini;

  while (tau < pba->conformal_age) {

    class_call(background_at_tau(pba,
                                 tau,
                                 pba->short_info,
                                 pba->inter_closeby,
                                 &last_index_back,
                                 pvecback),
               pba->error_message,
               ppt->error_message);

    class_call(thermodynamics_at_z(pba,
                                   pth,
                                   1./pvecback[pba->index_bg_a]-1.,  /* redshift z=1/a-1 */
                                   pth->inter_closeby,
                                   &last_index_thermo,
                                   pvecback,
                                   pvecthermo),
               pth->error_message,
               ppt->error_message);

    if (ppt->has_cmb == _TRUE_) {

      /* variation rate of thermodynamics variables */
      rate_thermo = pvecthermo[pth->index_th_rate];

      /* variation rate of metric due to late ISW effect (important at late times) */
      a_prime_over_a = pvecback[pba->index_bg_H] * pvecback[pba->index_bg_a];
      a_primeprime_over_a = pvecback[pba->index_bg_H_prime] * pvecback[pba->index_bg_a]
        + 2. * a_prime_over_a * a_prime_over_a;
      rate_isw_squared = fabs(2.*a_primeprime_over_a-a_prime_over_a*a_prime_over_a);

      /* compute rate */
      timescale_source = sqrt(rate_thermo*rate_thermo+rate_isw_squared);
    }
    else {
      a_prime_over_a = pvecback[pba->index_bg_H] * pvecback[pba->index_bg_a];
      timescale_source = a_prime_over_a;
    }

    /* check it is non-zero */
    class_test(timescale_source == 0.,
               ppt->error_message,
               "null evolution rate, integration is diverging");

    /* compute inverse rate */
    timescale_source = 1./timescale_source;

    class_test(fabs(ppr->perturb_sampling_stepsize*timescale_source/tau) < ppr->smallest_allowed_variation,
               ppt->error_message,
               "integration step =%e < machine precision : leads either to numerical error or infinite loop",ppr->perturb_sampling_stepsize*timescale_source);

    tau = tau + ppr->perturb_sampling_stepsize*timescale_source;
    counter++;
    ppt->tau_sampling[counter]=tau;

  }

  /** - last sampling point = exactly today */
  ppt->tau_sampling[counter] = pba->conformal_age;

  free(pvecback);
  free(pvecthermo);

  /** - loop over modes, initial conditions and types. For each of
      them, allocate array of source functions. */

  for (index_md = 0; index_md < ppt->md_size; index_md++) {
    for (index_ic = 0; index_ic < ppt->ic_size[index_md]; index_ic++) {
      for (index_type = 0; index_type < ppt->tp_size[index_md]; index_type++) {

        class_alloc(ppt->sources[index_md][index_ic*ppt->tp_size[index_md]+index_type],
                    ppt->k_size[index_md] * ppt->tau_size * sizeof(double),
                    ppt->error_message);

      }
    }
  }

  return _SUCCESS_;
}

/**
 * Define the number of comoving wavenumbers using the information
 * passed in the precision structure.
 *
 * @param ppr        Input: pointer to precision structure
 * @param pba        Input: pointer to background structure
 * @param pth        Input: pointer to thermodynamics structure
 * @param ppt        Input: pointer to perturbation structure
 * @return the error status
 */

int perturb_get_k_list(
                        struct precision * ppr,
                        struct background * pba,
                        struct thermo * pth,
                        struct perturbs * ppt
                        ) {
  int index_k, index_k_output, index_mode;
  double k,k_min=0.,k_rec,step,tau1;
  double * k_max_cmb;
  double * k_max_cl;
  double k_max=0.;
  double scale2;
  double *tmp_k_list;
  int newk_size, index_newk, add_k_output_value;

  /** Summary: */

  class_test(ppr->k_step_transition == 0.,
             ppt->error_message,
             "stop to avoid division by zero");

  class_test(pth->rs_rec == 0.,
             ppt->error_message,
             "stop to avoid division by zero");

  /** - allocate arrays related to k list for each mode */

  class_alloc(ppt->k_size_cmb,
              ppt->md_size*sizeof(int),
              ppt->error_message);
  class_alloc(ppt->k_size_cl,
              ppt->md_size*sizeof(int),
              ppt->error_message);
  class_alloc(ppt->k_size,
              ppt->md_size*sizeof(int),
              ppt->error_message);
  class_alloc(ppt->k,
              ppt->md_size*sizeof(double*),
              ppt->error_message);

  class_calloc(k_max_cmb,
               ppt->md_size,
               sizeof(double),
               ppt->error_message);
  class_calloc(k_max_cl,
               ppt->md_size,
               sizeof(double),
               ppt->error_message);

  /** - scalar modes */

  if (ppt->has_scalars == _TRUE_) {

    /* first value */
    if (pba->sgnK == 0) {
      /* K<0 (flat)  : start close to zero */
      k_min=ppr->k_min_tau0/pba->conformal_age;
    }
    else if (pba->sgnK == -1) {
      /* K<0 (open)  : start close to sqrt(-K)
         (in transfer modules, for scalars, this will correspond to q close to zero;
         for vectors and tensors, this value is even smaller than the minimum necessary value) */
      k_min=sqrt(-pba->K+pow(ppr->k_min_tau0/pba->conformal_age/pth->angular_rescaling,2));

    }
    else if (pba->sgnK == 1) {
      /* K>0 (closed): start from q=sqrt(k2+(1+m)K) equal to 3sqrt(K), i.e. k=sqrt((8-m)K) */
      k_min = sqrt((8.-1.e-4)*pba->K);
    }

    /** - --> find k_max (as well as k_max_cmb[ppt->index_md_scalars], k_max_cl[ppt->index_md_scalars]) */

    k_rec = 2. * _PI_ / pth->rs_rec; /* comoving scale corresponding to sound horizon at recombination */

    k_max_cmb[ppt->index_md_scalars] = k_min;
    k_max_cl[ppt->index_md_scalars] = k_min;
    k_max = k_min;

    if (ppt->has_cls == _TRUE_) {

      /* find k_max_cmb[ppt->index_md_scalars] : */

      /* choose a k_max_cmb[ppt->index_md_scalars] corresponding to a wavelength on the last
         scattering surface seen today under an angle smaller than
         pi/lmax: this is equivalent to
         k_max_cl[ppt->index_md_scalars]*[comvoving.ang.diameter.distance] > l_max */

      k_max_cmb[ppt->index_md_scalars] = ppr->k_max_tau0_over_l_max*ppt->l_scalar_max
        /pba->conformal_age/pth->angular_rescaling;
      k_max_cl[ppt->index_md_scalars] = k_max_cmb[ppt->index_md_scalars];
      k_max     = k_max_cmb[ppt->index_md_scalars];

      /* find k_max_cl[ppt->index_md_scalars] : */

      /* if we need density/lensing Cl's, we must impose a stronger condition,
         such that the minimum wavelength on the shell corresponding
         to the center of smallest redshift bin is seen under an
         angle smaller than pi/lmax. So we must multiply our previous
         k_max_cl[ppt->index_md_scalars] by the ratio tau0/(tau0-tau[center of smallest
         redshift bin]). Note that we could do the same with the
         lensing potential if we needed a very precise C_l^phi-phi at
         large l. We don't do it by default, because the lensed ClT,
         ClE would be marginally affected. */

      if ((ppt->has_cl_number_count == _TRUE_) || (ppt->has_cl_lensing_potential == _TRUE_)) {

        class_call(background_tau_of_z(pba,
                                       ppt->selection_mean[0],
                                       &tau1),
                   pba->error_message,
                   ppt->error_message);

        k_max_cl[ppt->index_md_scalars] = MAX(k_max_cl[ppt->index_md_scalars],ppr->k_max_tau0_over_l_max*ppt->l_lss_max/(pba->conformal_age-tau1)); // to be very accurate we should use angular diameter distance to given redshift instead of comoving radius: would implement corrections depending on curvature
        k_max    = k_max_cl[ppt->index_md_scalars];
      }
    }

    /* find k_max: */

    if ((ppt->has_pk_matter == _TRUE_) || (ppt->has_density_transfers == _TRUE_) || (ppt->has_velocity_transfers == _TRUE_))
      k_max = MAX(k_max,ppt->k_max_for_pk);

    if (ppt->has_nl_corrections_based_on_delta_m == _TRUE_)
      k_max = MAX(k_max,ppr->halofit_min_k_max);

    /** - --> test that result for k_min, k_max make sense */

    class_test(k_min<0.,
               ppt->error_message,
               "buggy definition of k_min");

    class_test(k_max<0.,
               ppt->error_message,
               "buggy definition of k_max");

    class_test(k_max<k_min,
               ppt->error_message,
               "buggy definition of k_min and/or k_max");

    /* if K>0, the transfer function will be calculated for discrete
       integer values of nu=3,4,5,... where nu=sqrt(k2+(1+m)K) and
       m=0,1,2 for scalars/vectors/tensors. However we are free to
       define in the perturbation module some arbitrary values of k:
       later on, the transfer module will interpolate at values of k
       corresponding exactly to integer values of nu. Hence, apart
       from the value of k_min and the step size in the vicinity of
       k_min, we define exactly the same sampling in the three cases
       K=0, K<0, K>0 */

    /* allocate array with, for the moment, the largest possible size */
    class_alloc(ppt->k[ppt->index_md_scalars],
                ((int)((k_max_cmb[ppt->index_md_scalars]-k_min)/k_rec/MIN(ppr->k_step_super,ppr->k_step_sub))+
                 (int)(MAX(ppr->k_per_decade_for_pk,ppr->k_per_decade_for_bao)*log(k_max/k_min)/log(10.))+3)
                *sizeof(double),ppt->error_message);

    /* first value */

    index_k=0;
    k = k_min;
    ppt->k[ppt->index_md_scalars][index_k] = k;
    index_k++;

    /* values until k_max_cmb[ppt->index_md_scalars] */

    while (k < k_max_cmb[ppt->index_md_scalars]) {

      /* the linear step is not constant, it has a step-like shape,
         centered around the characteristic scale set by the sound
         horizon at recombination (associated to the comoving wavenumber
         k_rec) */

      step = (ppr->k_step_super
              + 0.5 * (tanh((k-k_rec)/k_rec/ppr->k_step_transition)+1.)
              * (ppr->k_step_sub-ppr->k_step_super)) * k_rec;

      /* there is one other thing to take into account in the step
         size. There are two other characteristic scales that matter for
         the sampling: the Hubble scale today, k0=a0H0, and eventually
         curvature scale sqrt(|K|). We define "scale2" as the sum of the
         squared Hubble radius and squared curvature radius. We need to
         increase the sampling for k<sqrt(scale2), in order to get the
         first mutipoles accurate enough. The formula below reduces it
         gradually in the k-->0 limit, by up to a factor 10. The actual
         stepsize is still fixed by k_step_super, this is just a
         reduction factor. */

      scale2 = pow(pba->a_today*pba->H0,2)+fabs(pba->K);

      step *= (k*k/scale2+1.)/(k*k/scale2+1./ppr->k_step_super_reduction);

      class_test(step / k < ppr->smallest_allowed_variation,
                 ppt->error_message,
                 "k step =%e < machine precision : leads either to numerical error or infinite loop",
                 step * k_rec);

      k += step;

      class_test(k <= ppt->k[ppt->index_md_scalars][index_k-1],
                 ppt->error_message,
                 "consecutive values of k should differ and should be in growing order");

      ppt->k[ppt->index_md_scalars][index_k] = k;

      index_k++;
    }

    ppt->k_size_cmb[ppt->index_md_scalars] = index_k;

    /* values until k_max_cl[ppt->index_md_scalars] */

    while (k < k_max_cl[ppt->index_md_scalars]) {

      k *= pow(10.,1./(ppr->k_per_decade_for_pk
                       +(ppr->k_per_decade_for_bao-ppr->k_per_decade_for_pk)
                       *(1.-tanh(pow((log(k)-log(ppr->k_bao_center*k_rec))/log(ppr->k_bao_width),4)))));

      ppt->k[ppt->index_md_scalars][index_k] = k;
      index_k++;
    }

    ppt->k_size_cl[ppt->index_md_scalars] = index_k;

    /* values until k_max */

    while (k < k_max) {

      k *= pow(10.,1./(ppr->k_per_decade_for_pk
                       +(ppr->k_per_decade_for_bao-ppr->k_per_decade_for_pk)
                       *(1.-tanh(pow((log(k)-log(ppr->k_bao_center*k_rec))/log(ppr->k_bao_width),4)))));

      ppt->k[ppt->index_md_scalars][index_k] = k;
      index_k++;
    }

    ppt->k_size[ppt->index_md_scalars] = index_k;

    class_realloc(ppt->k[ppt->index_md_scalars],
                  ppt->k[ppt->index_md_scalars],
                  ppt->k_size[ppt->index_md_scalars]*sizeof(double),
                  ppt->error_message);
  }

  /** - vector modes */

  if (ppt->has_vectors == _TRUE_) {

    /* first value */
    if (pba->sgnK == 0) {
      /* K<0 (flat)  : start close to zero */
      k_min=ppr->k_min_tau0/pba->conformal_age;
    }
    else if (pba->sgnK == -1) {
      /* K<0 (open)  : start close to sqrt(-K)
         (in transfer modules, for scalars, this will correspond to q close to zero;
         for vectors and tensors, this value is even smaller than the minimum necessary value) */
      k_min=sqrt(-pba->K+pow(ppr->k_min_tau0/pba->conformal_age/pth->angular_rescaling,2));

    }
    else if (pba->sgnK == 1) {
      /* K>0 (closed): start from q=sqrt(k2+(1+m)K) equal to 3sqrt(K), i.e. k=sqrt((8-m)K) */
      k_min = sqrt((7.-1.e-4)*pba->K);
    }

    /** - --> find k_max (as well as k_max_cmb[ppt->index_md_vectors], k_max_cl[ppt->index_md_vectors]) */

    k_rec = 2. * _PI_ / pth->rs_rec; /* comoving scale corresponding to sound horizon at recombination */

    k_max_cmb[ppt->index_md_vectors] = k_min;
    k_max_cl[ppt->index_md_vectors] = k_min;
    k_max = k_min;

    if (ppt->has_cls == _TRUE_) {

      /* find k_max_cmb: */

      /* choose a k_max_cmb corresponding to a wavelength on the last
         scattering surface seen today under an angle smaller than
         pi/lmax: this is equivalent to
         k_max_cl*[comvoving.ang.diameter.distance] > l_max */

      k_max_cmb[ppt->index_md_vectors] = ppr->k_max_tau0_over_l_max*ppt->l_vector_max
        /pba->conformal_age/pth->angular_rescaling;
      k_max_cl[ppt->index_md_vectors]  = k_max_cmb[ppt->index_md_vectors];
      k_max     = k_max_cmb[ppt->index_md_vectors];
    }

    /** - --> test that result for k_min, k_max make sense */

    class_test(k_min<0.,
               ppt->error_message,
               "buggy definition of k_min");

    class_test(k_max<0.,
               ppt->error_message,
               "buggy definition of k_max");

    class_test(k_max<k_min,
               ppt->error_message,
               "buggy definition of k_min and/or k_max");

    /* if K>0, the transfer function will be calculated for discrete
       integer values of nu=3,4,5,... where nu=sqrt(k2+(1+m)K) and
       m=0,1,2 for scalars/vectors/tensors. However we are free to
       define in the perturbation module some arbitrary values of k:
       later on, the transfer module will interpolate at values of k
       corresponding exactly to integer values of nu. Hence, apart
       from the value of k_min and the step size in the vicinity of
       k_min, we define exactly the same sampling in the three cases
       K=0, K<0, K>0 */

    /* allocate array with, for the moment, the largest possible size */
    class_alloc(ppt->k[ppt->index_md_vectors],
                ((int)((k_max_cmb[ppt->index_md_vectors]-k_min)/k_rec/MIN(ppr->k_step_super,ppr->k_step_sub))+1)
                *sizeof(double),ppt->error_message);

    /* first value */

    index_k=0;
    k = k_min;
    ppt->k[ppt->index_md_vectors][index_k] = k;
    index_k++;

    /* values until k_max_cmb[ppt->index_md_vectors] */

    while (k < k_max_cmb[ppt->index_md_vectors]) {

      /* the linear step is not constant, it has a step-like shape,
         centered around the characteristic scale set by the sound
         horizon at recombination (associated to the comoving wavenumber
         k_rec) */

      step = (ppr->k_step_super
              + 0.5 * (tanh((k-k_rec)/k_rec/ppr->k_step_transition)+1.)
              * (ppr->k_step_sub-ppr->k_step_super)) * k_rec;

      /* there is one other thing to take into account in the step
         size. There are two other characteristic scales that matter for
         the sampling: the Hubble scale today, k0=a0H0, and eventually
         curvature scale sqrt(|K|). We define "scale2" as the sum of the
         squared Hubble radius and squared curvature radius. We need to
         increase the sampling for k<sqrt(scale2), in order to get the
         first mutipoles accurate enough. The formula below reduces it
         gradually in the k-->0 limit, by up to a factor 10. The actual
         stepsize is still fixed by k_step_super, this is just a
         reduction factor. */

      scale2 = pow(pba->a_today*pba->H0,2)+fabs(pba->K);

      step *= (k*k/scale2+1.)/(k*k/scale2+1./ppr->k_step_super_reduction);

      class_test(step / k < ppr->smallest_allowed_variation,
                 ppt->error_message,
                 "k step =%e < machine precision : leads either to numerical error or infinite loop",
                 step * k_rec);

      k += step;

      class_test(k <= ppt->k[ppt->index_md_scalars][index_k-1],
                 ppt->error_message,
                 "consecutive values of k should differ and should be in growing order");

      ppt->k[ppt->index_md_vectors][index_k] = k;

      index_k++;
    }

    ppt->k_size_cmb[ppt->index_md_vectors] = index_k;
    ppt->k_size_cl[ppt->index_md_vectors] = index_k;
    ppt->k_size[ppt->index_md_vectors] = index_k;

    class_realloc(ppt->k[ppt->index_md_vectors],
                  ppt->k[ppt->index_md_vectors],
                  ppt->k_size[ppt->index_md_vectors]*sizeof(double),
                  ppt->error_message);
  }

  /** - tensor modes */

  if (ppt->has_tensors == _TRUE_) {

    /* first value */
    if (pba->sgnK == 0) {
      /* K<0 (flat)  : start close to zero */
      k_min=ppr->k_min_tau0/pba->conformal_age;
    }
    else if (pba->sgnK == -1) {
      /* K<0 (open)  : start close to sqrt(-K)
         (in transfer modules, for scalars, this will correspond to q close to zero;
         for vectors and tensors, this value is even smaller than the minimum necessary value) */
      k_min=sqrt(-pba->K+pow(ppr->k_min_tau0/pba->conformal_age/pth->angular_rescaling,2));

    }
    else if (pba->sgnK == 1) {
      /* K>0 (closed): start from q=sqrt(k2+(1+m)K) equal to 3sqrt(K), i.e. k=sqrt((8-m)K) */
      k_min = sqrt((6.-1.e-4)*pba->K);
    }

    /** - --> find k_max (as well as k_max_cmb[ppt->index_md_tensors], k_max_cl[ppt->index_md_tensors]) */

    k_rec = 2. * _PI_ / pth->rs_rec; /* comoving scale corresponding to sound horizon at recombination */

    k_max_cmb[ppt->index_md_tensors] = k_min;
    k_max_cl[ppt->index_md_tensors] = k_min;
    k_max = k_min;

    if (ppt->has_cls == _TRUE_) {

      /* find k_max_cmb[ppt->index_md_tensors]: */

      /* choose a k_max_cmb[ppt->index_md_tensors] corresponding to a wavelength on the last
         scattering surface seen today under an angle smaller than
         pi/lmax: this is equivalent to
         k_max_cl[ppt->index_md_tensors]*[comvoving.ang.diameter.distance] > l_max */

      k_max_cmb[ppt->index_md_tensors] = ppr->k_max_tau0_over_l_max*ppt->l_tensor_max
        /pba->conformal_age/pth->angular_rescaling;
      k_max_cl[ppt->index_md_tensors]  = k_max_cmb[ppt->index_md_tensors];
      k_max     = k_max_cmb[ppt->index_md_tensors];
    }

    /** - --> test that result for k_min, k_max make sense */

    class_test(k_min<0.,
               ppt->error_message,
               "buggy definition of k_min");

    class_test(k_max<0.,
               ppt->error_message,
               "buggy definition of k_max");

    class_test(k_max<k_min,
               ppt->error_message,
               "buggy definition of k_min and/or k_max");

    /* if K>0, the transfer function will be calculated for discrete
       integer values of nu=3,4,5,... where nu=sqrt(k2+(1+m)K) and
       m=0,1,2 for scalars/vectors/tensors. However we are free to
       define in the perturbation module some arbitrary values of k:
       later on, the transfer module will interpolate at values of k
       corresponding exactly to integer values of nu. Hence, apart
       from the value of k_min and the step size in the vicinity of
       k_min, we define exactly the same sampling in the three cases
       K=0, K<0, K>0 */

    /* allocate array with, for the moment, the largest possible size */
    class_alloc(ppt->k[ppt->index_md_tensors],
                ((int)((k_max_cmb[ppt->index_md_tensors]-k_min)/k_rec/MIN(ppr->k_step_super,ppr->k_step_sub))+1)
                *sizeof(double),ppt->error_message);

    /* first value */

    index_k=0;
    k = k_min;
    ppt->k[ppt->index_md_tensors][index_k] = k;
    index_k++;

    /* values until k_max_cmb[ppt->index_md_tensors] */

    while (k < k_max_cmb[ppt->index_md_tensors]) {

      /* the linear step is not constant, it has a step-like shape,
         centered around the characteristic scale set by the sound
         horizon at recombination (associated to the comoving wavenumber
         k_rec) */

      step = (ppr->k_step_super
              + 0.5 * (tanh((k-k_rec)/k_rec/ppr->k_step_transition)+1.)
              * (ppr->k_step_sub-ppr->k_step_super)) * k_rec;

      /* there is one other thing to take into account in the step
         size. There are two other characteristic scales that matter for
         the sampling: the Hubble scale today, k0=a0H0, and eventually
         curvature scale sqrt(|K|). We define "scale2" as the sum of the
         squared Hubble radius and squared curvature radius. We need to
         increase the sampling for k<sqrt(scale2), in order to get the
         first mutipoles accurate enough. The formula below reduces it
         gradually in the k-->0 limit, by up to a factor 10. The actual
         stepsize is still fixed by k_step_super, this is just a
         reduction factor. */

      scale2 = pow(pba->a_today*pba->H0,2)+fabs(pba->K);

      step *= (k*k/scale2+1.)/(k*k/scale2+1./ppr->k_step_super_reduction);

      class_test(step / k < ppr->smallest_allowed_variation,
                 ppt->error_message,
                 "k step =%e < machine precision : leads either to numerical error or infinite loop",
                 step * k_rec);

      k += step;

      class_test(k <= ppt->k[ppt->index_md_tensors][index_k-1],
                 ppt->error_message,
                 "consecutive values of k should differ and should be in growing order");

      ppt->k[ppt->index_md_tensors][index_k] = k;

      index_k++;
    }

    ppt->k_size_cmb[ppt->index_md_tensors] = index_k;
    ppt->k_size_cl[ppt->index_md_tensors] = index_k;
    ppt->k_size[ppt->index_md_tensors] = index_k;

    class_realloc(ppt->k[ppt->index_md_tensors],
                  ppt->k[ppt->index_md_tensors],
                  ppt->k_size[ppt->index_md_tensors]*sizeof(double),
                  ppt->error_message);
  }

  /** - If user asked for k_output_values, add those to all k lists: */
  if (ppt->k_output_values_num>0){
    /* Allocate storage */
    class_alloc(ppt->index_k_output_values,sizeof(double)*ppt->md_size*ppt->k_output_values_num,ppt->error_message);

    /** - --> Find indices in ppt->k[index_md] corresponding to 'k_output_values'.
        We are assuming that ppt->k is sorted and growing, and we have made sure
        that ppt->k_output_values is also sorted and growing.*/
    for (index_mode=0; index_mode<ppt->md_size; index_mode++){

      newk_size = ppt->k_size[index_mode]+ppt->k_output_values_num;

      class_alloc(tmp_k_list,sizeof(double)*newk_size,ppt->error_message);

      index_k=0;
      index_k_output=0;
      for (index_newk=0; index_newk<newk_size; index_newk++){
        /** - --> Decide if we should add k_output_value now. This has to be this complicated, since we
            can only compare the k-values when both indices are in range.*/
        if (index_k >= ppt->k_size[index_mode])
          add_k_output_value = _TRUE_;
        else if (index_k_output >= ppt->k_output_values_num)
          add_k_output_value = _FALSE_;
        else if (ppt->k_output_values[index_k_output] < ppt->k[index_mode][index_k])
          add_k_output_value = _TRUE_;
        else
          add_k_output_value = _FALSE_;

        if (add_k_output_value == _TRUE_){
          tmp_k_list[index_newk] = ppt->k_output_values[index_k_output];
          ppt->index_k_output_values[index_mode*ppt->k_output_values_num+index_k_output]=index_newk;
          index_k_output++;
        }
        else{
          tmp_k_list[index_newk] = ppt->k[index_mode][index_k];
          index_k++;
        }
      }

      free(ppt->k[index_mode]);
      ppt->k[index_mode] = tmp_k_list;
      ppt->k_size[index_mode] = newk_size;

      index_k = newk_size-1;
      while (ppt->k[index_mode][index_k] > k_max_cl[index_mode])
        index_k--;
      ppt->k_size_cl[index_mode] = MIN(index_k+2,ppt->k_size[index_mode]);

      index_k = newk_size-1;
      while (ppt->k[index_mode][index_k] > k_max_cmb[index_mode])
        index_k--;
      ppt->k_size_cmb[index_mode] = MIN(index_k+2,ppt->k_size[index_mode]);

      /** - --> The two MIN statements are here because in a normal run, the cl and cmb
          arrays contain a single k value larger than their respective k_max.
          We are mimicking this behavior. */
    }
  }

  /* For testing, can be useful to print the k list in a file:

  FILE * out=fopen("output/k","w");

  for (index_k=0; index_k < ppt->k_size[0]; index_k++) {

    fprintf(out,"%e\n",ppt->k[0][index_k],pba->K);

  }
     fclose(out);
  */

  /** - finally, find the global k_min and k_max for the ensemble of all modes 9scalars, vectors, tensors) */

  ppt->k_min = _HUGE_;
  ppt->k_max = 0.;
  if (ppt->has_scalars == _TRUE_) {
    ppt->k_min = MIN(ppt->k_min,ppt->k[ppt->index_md_scalars][0]); /* first value, inferred from perturbations structure */
    ppt->k_max = MAX(ppt->k_max,ppt->k[ppt->index_md_scalars][ppt->k_size[ppt->index_md_scalars]-1]); /* last value, inferred from perturbations structure */
  }
  if (ppt->has_vectors == _TRUE_) {
    ppt->k_min = MIN(ppt->k_min,ppt->k[ppt->index_md_vectors][0]); /* first value, inferred from perturbations structure */
    ppt->k_max = MAX(ppt->k_max,ppt->k[ppt->index_md_vectors][ppt->k_size[ppt->index_md_vectors]-1]); /* last value, inferred from perturbations structure */
  }
  if (ppt->has_tensors == _TRUE_) {
    ppt->k_min = MIN(ppt->k_min,ppt->k[ppt->index_md_tensors][0]); /* first value, inferred from perturbations structure */
    ppt->k_max = MAX(ppt->k_max,ppt->k[ppt->index_md_tensors][ppt->k_size[ppt->index_md_tensors]-1]); /* last value, inferred from perturbations structure */
  }

  free(k_max_cmb);
  free(k_max_cl);

  return _SUCCESS_;

}

/**
 * Initialize a perturb_workspace structure. All fields are allocated
 * here, with the exception of the perturb_vector '-->pv' field, which
 * is allocated separately in perturb_vector_init. We allocate one
 * such perturb_workspace structure per thread and per mode
 * (scalar/../tensor). Then, for each thread, all initial conditions
 * and wavenumbers will use the same workspace.
 *
 * @param ppr        Input: pointer to precision structure
 * @param pba        Input: pointer to background structure
 * @param pth        Input: pointer to the thermodynamics structure
 * @param ppt        Input: pointer to the perturbation structure
 * @param index_md Input: index of mode under consideration (scalar/.../tensor)
 * @param ppw        Input/Output: pointer to perturb_workspace structure which fields are allocated or filled here
 * @return the error status
 */

int perturb_workspace_init(
                           struct precision * ppr,
                           struct background * pba,
                           struct thermo * pth,
                           struct perturbs * ppt,
                           int index_md,
                           struct perturb_workspace * ppw
                           ) {

  /** Summary: */

  /** - define local variables */

  int index_mt=0;
  int index_ap;
  int l;

  /** - Compute maximum l_max for any multipole */;
  if (_scalars_) {
    ppw->max_l_max = MAX(ppr->l_max_g, ppr->l_max_pol_g);
    if (pba->has_ur == _TRUE_) ppw->max_l_max = MAX(ppw->max_l_max, ppr->l_max_ur);
    if (pba->has_ncdm == _TRUE_) ppw->max_l_max = MAX(ppw->max_l_max, ppr->l_max_ncdm);
    if (pba->has_dr == _TRUE_) ppw->max_l_max = MAX(ppw->max_l_max, ppr->l_max_dr);
  }
  if (_tensors_) {
    ppw->max_l_max = MAX(ppr->l_max_g_ten, ppr->l_max_pol_g_ten);
    if (pba->has_ur == _TRUE_) ppw->max_l_max = MAX(ppw->max_l_max, ppr->l_max_ur);
    if (pba->has_ncdm == _TRUE_) ppw->max_l_max = MAX(ppw->max_l_max, ppr->l_max_ncdm);
  }

  /** - Allocate \f$ s_l\f$[ ] array for freestreaming of multipoles (see arXiv:1305.3261) and initialize
      to 1.0, which is the K=0 value. */
  class_alloc(ppw->s_l, sizeof(double)*(ppw->max_l_max+1),ppt->error_message);
  for (l=0; l<=ppw->max_l_max; l++){
    ppw->s_l[l] = 1.0;
  }

  /** - define indices of metric perturbations obeying constraint
      equations (this can be done once and for all, because the
      vector of metric perturbations is the same whatever the
      approximation scheme, unlike the vector of quantities to
      be integrated, which is allocated separately in
      perturb_vector_init) */

  if (_scalars_) {

    /* newtonian gauge */

    if (ppt->gauge == newtonian) {
      class_define_index(ppw->index_mt_psi,_TRUE_,index_mt,1); /* psi */
      class_define_index(ppw->index_mt_phi_prime,_TRUE_,index_mt,1); /* phi' */
    }

    /* synchronous gauge (note that eta is counted in the vector of
       quantities to be integrated, while here we only consider
       quantities obeying to constraint equations) */

    if (ppt->gauge == synchronous) {
      class_define_index(ppw->index_mt_h_prime,_TRUE_,index_mt,1);       /* h' */
      class_define_index(ppw->index_mt_h_prime_prime,_TRUE_,index_mt,1); /* h'' */
      class_define_index(ppw->index_mt_eta_prime,_TRUE_,index_mt,1);     /* eta' */
      class_define_index(ppw->index_mt_alpha,_TRUE_,index_mt,1);         /* alpha = (h' + 6 tau') / (2 k**2) */
      class_define_index(ppw->index_mt_alpha_prime,_TRUE_,index_mt,1);   /* alpha' */

    }

  }

  if (_vectors_) {

    /* newtonian gauge */

    if (ppt->gauge == newtonian) {

      class_define_index(ppw->index_mt_V_prime,_TRUE_,index_mt,1);

    }

    if (ppt->gauge == synchronous) {

      class_define_index(ppw->index_mt_hv_prime_prime,_TRUE_,index_mt,1);

    }

  }

  if (_tensors_) {
    class_define_index(ppw->index_mt_gw_prime_prime,_TRUE_,index_mt,1);
  }

  ppw->mt_size = index_mt;

  /** - allocate some workspace in which we will store temporarily the
      values of background, thermodynamics, metric and source
      quantities at a given time */

  class_alloc(ppw->pvecback,pba->bg_size_normal*sizeof(double),ppt->error_message);
  class_alloc(ppw->pvecthermo,pth->th_size*sizeof(double),ppt->error_message);
  class_alloc(ppw->pvecmetric,ppw->mt_size*sizeof(double),ppt->error_message);

  /** - count number of approximations, initialize their indices, and allocate their flags */
  index_ap=0;

  class_define_index(ppw->index_ap_tca,_TRUE_,index_ap,1);
  class_define_index(ppw->index_ap_rsa,_TRUE_,index_ap,1);

  if (_scalars_) {

    class_define_index(ppw->index_ap_ufa,pba->has_ur,index_ap,1);
    class_define_index(ppw->index_ap_ncdmfa,pba->has_ncdm,index_ap,1);

  }

  ppw->ap_size=index_ap;

  if (ppw->ap_size > 0)
    class_alloc(ppw->approx,ppw->ap_size*sizeof(int),ppt->error_message);

  /** - For definiteness, initialize approximation flags to arbitrary
      values (correct values are overwritten in
      pertub_find_approximation_switches) */

  if (_scalars_) {

    ppw->approx[ppw->index_ap_tca]=(int)tca_on;
    ppw->approx[ppw->index_ap_rsa]=(int)rsa_off;
    if (pba->has_ur == _TRUE_) {
      ppw->approx[ppw->index_ap_ufa]=(int)ufa_off;
    }
    if (pba->has_ncdm == _TRUE_) {
      ppw->approx[ppw->index_ap_ncdmfa]=(int)ncdmfa_off;
    }
  }

  if (_tensors_) {

    ppw->approx[ppw->index_ap_tca]=(int)tca_on;
    ppw->approx[ppw->index_ap_rsa]=(int)rsa_off;
  }

  /** - allocate fields where some of the perturbations are stored */

  if (_scalars_) {

    if ((ppt->has_density_transfers == _TRUE_) || (ppt->has_velocity_transfers == _TRUE_) || (ppt->has_source_delta_m == _TRUE_)) {

      class_alloc(ppw->delta_ncdm,pba->N_ncdm*sizeof(double),ppt->error_message);
      class_alloc(ppw->theta_ncdm,pba->N_ncdm*sizeof(double),ppt->error_message);
      class_alloc(ppw->shear_ncdm,pba->N_ncdm*sizeof(double),ppt->error_message);

    }

  }

  return _SUCCESS_;
}

/**
 * Free the perturb_workspace structure (with the exception of the
 * perturb_vector '-->pv' field, which is freed separately in
 * perturb_vector_free).
 *
 * @param ppt        Input: pointer to the perturbation structure
 * @param index_md Input: index of mode under consideration (scalar/.../tensor)
 * @param ppw        Input: pointer to perturb_workspace structure to be freed
 * @return the error status
 */

int perturb_workspace_free (
                            struct perturbs * ppt,
                            int index_md,
                            struct perturb_workspace * ppw
                            ) {

  free(ppw->s_l);
  free(ppw->pvecback);
  free(ppw->pvecthermo);
  free(ppw->pvecmetric);
  if (ppw->ap_size > 0)
    free(ppw->approx);

  if (_scalars_) {

    if ((ppt->has_density_transfers == _TRUE_) || (ppt->has_velocity_transfers == _TRUE_) || (ppt->has_source_delta_m == _TRUE_)) {
      free(ppw->delta_ncdm);
      free(ppw->theta_ncdm);
      free(ppw->shear_ncdm);
    }
  }

  free(ppw);

  return _SUCCESS_;
}

/**
 * Solve the perturbation evolution for a given mode, initial
 * condition and wavenumber, and compute the corresponding source
 * functions.
 *
 * For a given mode, initial condition and wavenumber, this function
 * finds the time ranges over which the perturbations can be described
 * within a given approximation. For each such range, it initializes
 * (or redistributes) perturbations using perturb_vector_init(), and
 * integrates over time. Whenever a "source sampling time" is passed,
 * the source terms are computed and stored in the source table using
 * perturb_sources().
 *
 * @param ppr        Input: pointer to precision structure
 * @param pba        Input: pointer to background structure
 * @param pth        Input: pointer to the thermodynamics structure
 * @param ppt        Input/Output: pointer to the perturbation structure (output source functions S(k,tau) written here)
 * @param index_md Input: index of mode under consideration (scalar/.../tensor)
 * @param index_ic   Input: index of initial condition under consideration (ad, iso...)
 * @param index_k    Input: index of wavenumber
 * @param ppw        Input: pointer to perturb_workspace structure containing index values and workspaces
 * @return the error status
 */

int perturb_solve(
                  struct precision * ppr,
                  struct background * pba,
                  struct thermo * pth,
                  struct perturbs * ppt,
                  int index_md,
                  int index_ic,
                  int index_k,
                  struct perturb_workspace * ppw
                  ) {

  /** Summary: */

  /** - define local variables */

  /* contains all fixed parameters, indices and workspaces used by the perturb_derivs function */
  struct perturb_parameters_and_workspace ppaw;

  /* conformal time */
  double tau,tau_lower,tau_upper,tau_mid;

  /* multipole */
  int l;

  /* index running over time */
  int index_tau;

  /* number of values in the tau_sampling array that should be considered for a given mode */
  int tau_actual_size;

  /* running index over types (temperature, etc) */
  int index_type;

  /* Fourier mode */
  double k;

  /* number of time intervals where the approximation scheme is uniform */
  int interval_number;

  /* index running over such time intervals */
  int index_interval;

  /* number of time intervals where each particular approximation is uniform */
  int * interval_number_of;

  /* edge of intervals where approximation scheme is uniform: tau_ini, tau_switch_1, ..., tau_end */
  double * interval_limit;

  /* array of approximation scheme within each interval: interval_approx[index_interval][index_ap] */
  int ** interval_approx;

  /* index running over approximations */
  int index_ap;

  /* approximation scheme within previous interval: previous_approx[index_ap] */
  int * previous_approx;

  int n_ncdm,is_early_enough;

  /* function pointer to ODE evolver and names of possible evolvers */

  extern int evolver_rk();
  extern int evolver_ndf15();
  int (*generic_evolver)();


  /* Related to the perturbation output */
  int (*perhaps_print_variables)();
  int index_ikout;

  /** - initialize indices relevant for back/thermo tables search */
  ppw->last_index_back=0;
  ppw->last_index_thermo=0;
  ppw->inter_mode = pba->inter_normal;

  /** - get wavenumber value */
  k = ppt->k[index_md][index_k];

  class_test(k == 0.,
             ppt->error_message,
             "stop to avoid division by zero");

  /** - If non-zero curvature, update array of free-streaming coefficients ppw->s_l */
  if (pba->has_curvature == _TRUE_){
    for (l = 0; l<=ppw->max_l_max; l++){
      ppw->s_l[l] = sqrt(MAX(1.0-pba->K*(l*l-1.0)/k/k,0.));
    }
  }

  /** - maximum value of tau for which sources are calculated for this wavenumber */

  /* by default, today */
  tau_actual_size = ppt->tau_size;

  /** - using bisection, compute minimum value of tau for which this
      wavenumber is integrated */

  /* will be at least the first time in the background table */
  tau_lower = pba->tau_table[0];

  class_call(background_at_tau(pba,
                               tau_lower,
                               pba->normal_info,
                               pba->inter_normal,
                               &(ppw->last_index_back),
                               ppw->pvecback),
             pba->error_message,
             ppt->error_message);

  class_call(thermodynamics_at_z(pba,
                                 pth,
                                 1./ppw->pvecback[pba->index_bg_a]-1.,
                                 pth->inter_normal,
                                 &(ppw->last_index_thermo),
                                 ppw->pvecback,
                                 ppw->pvecthermo),
             pth->error_message,
             ppt->error_message);

  /* check that this initial time is indeed OK given imposed
     conditions on kappa' and on k/aH */

  class_test(ppw->pvecback[pba->index_bg_a]*
             ppw->pvecback[pba->index_bg_H]/
             ppw->pvecthermo[pth->index_th_dkappa] >
             ppr->start_small_k_at_tau_c_over_tau_h, ppt->error_message, "your choice of initial time for integrating wavenumbers is inappropriate: it corresponds to a time before that at which the background has been integrated. You should increase 'start_small_k_at_tau_c_over_tau_h' up to at least %g, or decrease 'a_ini_over_a_today_default'\n",
             ppw->pvecback[pba->index_bg_a]*
             ppw->pvecback[pba->index_bg_H]/
             ppw->pvecthermo[pth->index_th_dkappa]);

  class_test(k/ppw->pvecback[pba->index_bg_a]/ppw->pvecback[pba->index_bg_H] >
             ppr->start_large_k_at_tau_h_over_tau_k,
             ppt->error_message,
             "your choice of initial time for integrating wavenumbers is inappropriate: it corresponds to a time before that at which the background has been integrated. You should increase 'start_large_k_at_tau_h_over_tau_k' up to at least %g, or decrease 'a_ini_over_a_today_default'\n",
             ppt->k[index_md][ppt->k_size[index_md]-1]/ppw->pvecback[pba->index_bg_a]/ ppw->pvecback[pba->index_bg_H]);

  if (pba->has_ncdm == _TRUE_) {
    for (n_ncdm=0; n_ncdm < pba->N_ncdm; n_ncdm++) {
      class_test(fabs(ppw->pvecback[pba->index_bg_p_ncdm1+n_ncdm]/ppw->pvecback[pba->index_bg_rho_ncdm1+n_ncdm]-1./3.)>ppr->tol_ncdm_initial_w,
                 ppt->error_message,
                 "your choice of initial time for integrating wavenumbers is inappropriate: it corresponds to a time at which the ncdm species number %d is not ultra-relativistic anymore, with w=%g, p=%g and rho=%g\n",
                 n_ncdm,
                 ppw->pvecback[pba->index_bg_p_ncdm1+n_ncdm]/ppw->pvecback[pba->index_bg_rho_ncdm1+n_ncdm],
                 ppw->pvecback[pba->index_bg_p_ncdm1+n_ncdm],
                 ppw->pvecback[pba->index_bg_rho_ncdm1+n_ncdm]);
    }
  }

  /* is at most the time at which sources must be sampled */
  tau_upper = ppt->tau_sampling[0];

  /* start bisection */
  tau_mid = 0.5*(tau_lower + tau_upper);

  while ((tau_upper - tau_lower)/tau_lower > ppr->tol_tau_approx) {

    is_early_enough = _TRUE_;

    class_call(background_at_tau(pba,
                                 tau_mid,
                                 pba->normal_info,
                                 pba->inter_normal,
                                 &(ppw->last_index_back),
                                 ppw->pvecback),
               pba->error_message,
               ppt->error_message);

    /* if there are non-cold relics, check that they are relativistic enough */
    if (pba->has_ncdm == _TRUE_) {
      for (n_ncdm=0; n_ncdm < pba->N_ncdm; n_ncdm++) {
        if (fabs(ppw->pvecback[pba->index_bg_p_ncdm1+n_ncdm]/ppw->pvecback[pba->index_bg_rho_ncdm1+n_ncdm]-1./3.) > ppr->tol_ncdm_initial_w)
          is_early_enough = _FALSE_;
      }
    }

    /* also check that the two conditions on (aH/kappa') and (aH/k) are fulfilled */
    if (is_early_enough == _TRUE_) {

      class_call(thermodynamics_at_z(pba,
                                     pth,
                                     1./ppw->pvecback[pba->index_bg_a]-1.,  /* redshift z=1/a-1 */
                                     pth->inter_normal,
                                     &(ppw->last_index_thermo),
                                     ppw->pvecback,
                                     ppw->pvecthermo),
                 pth->error_message,
                 ppt->error_message);

      if ((ppw->pvecback[pba->index_bg_a]*
           ppw->pvecback[pba->index_bg_H]/
           ppw->pvecthermo[pth->index_th_dkappa] >
           ppr->start_small_k_at_tau_c_over_tau_h) ||
          (k/ppw->pvecback[pba->index_bg_a]/ppw->pvecback[pba->index_bg_H] >
           ppr->start_large_k_at_tau_h_over_tau_k))

        is_early_enough = _FALSE_;
    }

    if (is_early_enough == _TRUE_)
      tau_lower = tau_mid;
    else
      tau_upper = tau_mid;

    tau_mid = 0.5*(tau_lower + tau_upper);

  }

  tau = tau_mid;

  /** - find the number of intervals over which approximation scheme is constant */

  class_alloc(interval_number_of,ppw->ap_size*sizeof(int),ppt->error_message);

  ppw->inter_mode = pba->inter_normal;

  class_call(perturb_find_approximation_number(ppr,
                                               pba,
                                               pth,
                                               ppt,
                                               index_md,
                                               k,
                                               ppw,
                                               tau,
                                               ppt->tau_sampling[tau_actual_size-1],
                                               &interval_number,
                                               interval_number_of),
             ppt->error_message,
             ppt->error_message);

  class_alloc(interval_limit,(interval_number+1)*sizeof(double),ppt->error_message);

  class_alloc(interval_approx,interval_number*sizeof(int*),ppt->error_message);

  for (index_interval=0; index_interval<interval_number; index_interval++)
    class_alloc(interval_approx[index_interval],ppw->ap_size*sizeof(int),ppt->error_message);

  class_call(perturb_find_approximation_switches(ppr,
                                                 pba,
                                                 pth,
                                                 ppt,
                                                 index_md,
                                                 k,
                                                 ppw,
                                                 tau,
                                                 ppt->tau_sampling[tau_actual_size-1],
                                                 ppr->tol_tau_approx,
                                                 interval_number,
                                                 interval_number_of,
                                                 interval_limit,
                                                 interval_approx),
             ppt->error_message,
             ppt->error_message);

  free(interval_number_of);

  /** - fill the structure containing all fixed parameters, indices
      and workspaces needed by perturb_derivs */

  ppaw.ppr = ppr;
  ppaw.pba = pba;
  ppaw.pth = pth;
  ppaw.ppt = ppt;
  ppaw.index_md = index_md;
  ppaw.index_ic = index_ic;
  ppaw.index_k = index_k;
  ppaw.k = k;
  ppaw.ppw = ppw;
  ppaw.ppw->inter_mode = pba->inter_closeby;
  ppaw.ppw->last_index_back = 0;
  ppaw.ppw->last_index_thermo = 0;

  /** - check whether we need to print perturbations to a file for this wavenumber */

  perhaps_print_variables = NULL;
  ppw->index_ikout = -1;
  for (index_ikout=0; index_ikout<ppt->k_output_values_num; index_ikout++){
    if (ppt->index_k_output_values[index_md*ppt->k_output_values_num+index_ikout] == index_k){
      ppw->index_ikout = index_ikout;
      perhaps_print_variables = perturb_print_variables;
      /* class_call(perturb_prepare_output_file(
         pba,ppt,ppw,index_ikout,index_md),
         ppt->error_message,
         ppt->error_message);
      */
    }
  }

  /** - loop over intervals over which approximation scheme is uniform. For each interval: */

  for (index_interval=0; index_interval<interval_number; index_interval++) {

    /** - --> (a) fix the approximation scheme */

    for (index_ap=0; index_ap<ppw->ap_size; index_ap++)
      ppw->approx[index_ap]=interval_approx[index_interval][index_ap];

    /** - --> (b) get the previous approximation scheme. If the current
        interval starts from the initial time tau_ini, the previous
        approximation is set to be a NULL pointer, so that the
        function perturb_vector_init() knows that perturbations must
        be initialized */

    if (index_interval==0) {
      previous_approx=NULL;
    }
    else {
      previous_approx=interval_approx[index_interval-1];
    }

    /** - --> (c) define the vector of perturbations to be integrated
        over. If the current interval starts from the initial time
        tau_ini, fill the vector with initial conditions for each
        mode. If it starts from an approximation switching point,
        redistribute correctly the perturbations from the previous to
        the new vector of perturbations. */

    class_call(perturb_vector_init(ppr,
                                   pba,
                                   pth,
                                   ppt,
                                   index_md,
                                   index_ic,
                                   k,
                                   interval_limit[index_interval],
                                   ppw,
                                   previous_approx),
               ppt->error_message,
               ppt->error_message);

    /** - --> (d) integrate the perturbations over the current interval. */

    if(ppr->evolver == rk){
      generic_evolver = evolver_rk;
    }
    else{
      generic_evolver = evolver_ndf15;
    }

    class_call(generic_evolver(perturb_derivs,
                               interval_limit[index_interval],
                               interval_limit[index_interval+1],
                               ppw->pv->y,
                               ppw->pv->used_in_sources,
                               ppw->pv->pt_size,
                               &ppaw,
                               ppr->tol_perturb_integration,
                               ppr->smallest_allowed_variation,
                               perturb_timescale,
                               ppr->perturb_integration_stepsize,
                               ppt->tau_sampling,
                               tau_actual_size,
                               perturb_sources,
                               perhaps_print_variables,
                               ppt->error_message),
               ppt->error_message,
               ppt->error_message);

  }

  /** - if perturbations were printed in a file, close the file */

  //if (perhaps_print_variables != NULL)
  //  fclose(ppw->perturb_output_file);

  /** - fill the source terms array with zeros for all times between
      the last integrated time tau_max and tau_today. */

  for (index_tau = tau_actual_size; index_tau < ppt->tau_size; index_tau++) {
    for (index_type = 0; index_type < ppt->tp_size[index_md]; index_type++) {
      ppt->sources[index_md]
        [index_ic * ppt->tp_size[index_md] + index_type]
        [index_tau * ppt->k_size[index_md] + index_k] = 0.;
    }
  }

  /** - free quantities allocated at the beginning of the routine */

  class_call(perturb_vector_free(ppw->pv),
             ppt->error_message,
             ppt->error_message);

  for (index_interval=0; index_interval<interval_number; index_interval++)
    free(interval_approx[index_interval]);

  free(interval_approx);

  free(interval_limit);

  return _SUCCESS_;
}

int perturb_prepare_output(struct background * pba,
			   struct perturbs * ppt){

  int n_ncdm;
  char tmp[40];

  ppt->scalar_titles[0]='\0';
  ppt->vector_titles[0]='\0';
  ppt->tensor_titles[0]='\0';


  if (ppt->k_output_values_num > 0) {

    /** Write titles for all perturbations that we would like to print/store. */
    if (ppt->has_scalars == _TRUE_){

      class_store_columntitle(ppt->scalar_titles,"tau [Mpc]",_TRUE_);
      class_store_columntitle(ppt->scalar_titles,"a",_TRUE_);
      class_store_columntitle(ppt->scalar_titles,"delta_g",_TRUE_);
      class_store_columntitle(ppt->scalar_titles,"theta_g",_TRUE_);
      class_store_columntitle(ppt->scalar_titles,"shear_g",_TRUE_);
      class_store_columntitle(ppt->scalar_titles,"pol0_g",_TRUE_);
      class_store_columntitle(ppt->scalar_titles,"pol1_g",_TRUE_);
      class_store_columntitle(ppt->scalar_titles,"pol2_g",_TRUE_);
      class_store_columntitle(ppt->scalar_titles,"delta_b",_TRUE_);
      class_store_columntitle(ppt->scalar_titles,"theta_b",_TRUE_);
      class_store_columntitle(ppt->scalar_titles,"psi",_TRUE_);
      class_store_columntitle(ppt->scalar_titles,"phi",_TRUE_);
      /* Perturbed recombination */
      class_store_columntitle(ppt->scalar_titles,"delta_Tb",ppt->has_perturbed_recombination);
      class_store_columntitle(ppt->scalar_titles,"delta_chi",ppt->has_perturbed_recombination);
      /* Ultrarelativistic species */
      class_store_columntitle(ppt->scalar_titles,"delta_ur",pba->has_ur);
      class_store_columntitle(ppt->scalar_titles,"theta_ur",pba->has_ur);
      class_store_columntitle(ppt->scalar_titles,"shear_ur",pba->has_ur);
      /* Cold dark matter */
      class_store_columntitle(ppt->scalar_titles,"delta_cdm",pba->has_cdm);
      class_store_columntitle(ppt->scalar_titles,"theta_cdm",pba->has_cdm);
      /* Non-cold dark matter */
      if ((pba->has_ncdm == _TRUE_) && ((ppt->has_density_transfers == _TRUE_) || (ppt->has_velocity_transfers == _TRUE_) || (ppt->has_source_delta_m == _TRUE_))) {
        for(n_ncdm=0; n_ncdm < pba->N_ncdm; n_ncdm++){
          sprintf(tmp,"delta_ncdm[%d]",n_ncdm);
          class_store_columntitle(ppt->scalar_titles,tmp,_TRUE_);
          sprintf(tmp,"theta_ncdm[%d]",n_ncdm);
          class_store_columntitle(ppt->scalar_titles,tmp,_TRUE_);
          sprintf(tmp,"shear_ncdm[%d]",n_ncdm);
          class_store_columntitle(ppt->scalar_titles,tmp,_TRUE_);
          sprintf(tmp,"cs2_ncdm[%d]",n_ncdm);
          class_store_columntitle(ppt->scalar_titles,tmp,_TRUE_);
        }
      }
      /* Decaying cold dark matter */
      class_store_columntitle(ppt->scalar_titles, "delta_dcdm", pba->has_dcdm);
      class_store_columntitle(ppt->scalar_titles, "theta_dcdm", pba->has_dcdm);
      /* Decay radiation */
      class_store_columntitle(ppt->scalar_titles, "delta_dr", pba->has_dr);
      class_store_columntitle(ppt->scalar_titles, "theta_dr", pba->has_dr);
      class_store_columntitle(ppt->scalar_titles, "shear_dr", pba->has_dr);
      /* Scalar field scf */
      class_store_columntitle(ppt->scalar_titles, "delta_scf", pba->has_scf);
      class_store_columntitle(ppt->scalar_titles, "theta_scf", pba->has_scf);

      ppt->number_of_scalar_titles =
        get_number_of_titles(ppt->scalar_titles);
    }

    if (ppt->has_tensors == _TRUE_){

      class_store_columntitle(ppt->tensor_titles,"tau [Mpc]",_TRUE_);
      class_store_columntitle(ppt->tensor_titles,"a",_TRUE_);
      class_store_columntitle(ppt->tensor_titles,"delta_g",_TRUE_);
      class_store_columntitle(ppt->tensor_titles,"shear_g",_TRUE_);
      class_store_columntitle(ppt->tensor_titles,"l4_g",_TRUE_);
      class_store_columntitle(ppt->tensor_titles,"pol0_g",_TRUE_);
      class_store_columntitle(ppt->tensor_titles,"pol2_g",_TRUE_);
      class_store_columntitle(ppt->tensor_titles,"pol4_g",_TRUE_);
      class_store_columntitle(ppt->tensor_titles,"H (gw)",_TRUE_);
      class_store_columntitle(ppt->tensor_titles,"Hdot (gwdot)",_TRUE_);

      class_store_columntitle(ppt->tensor_titles,"delta_ur",ppt->evolve_tensor_ur);
      class_store_columntitle(ppt->tensor_titles,"shear_ur",ppt->evolve_tensor_ur);
      class_store_columntitle(ppt->tensor_titles,"l4_ur",ppt->evolve_tensor_ur);

      if (ppt->evolve_tensor_ncdm == _TRUE_) {
        for(n_ncdm=0; n_ncdm < pba->N_ncdm; n_ncdm++){
          sprintf(tmp,"delta_ncdm[%d]",n_ncdm);
          class_store_columntitle(ppt->tensor_titles,tmp,_TRUE_);
          sprintf(tmp,"theta_ncdm[%d]",n_ncdm);
          class_store_columntitle(ppt->tensor_titles,tmp,_TRUE_);
          sprintf(tmp,"shear_ncdm[%d]",n_ncdm);
          class_store_columntitle(ppt->tensor_titles,tmp,_TRUE_);
        }
      }

      ppt->number_of_tensor_titles =
        get_number_of_titles(ppt->tensor_titles);

    }

  }
  return _SUCCESS_;

}


/**
 * For a given mode and wavenumber, find the number of intervals of
 * time between tau_ini and tau_end such that the approximation
 * scheme (and the number of perturbation equations) is uniform.
 *
 * @param ppr                Input: pointer to precision structure
 * @param pba                Input: pointer to background structure
 * @param pth                Input: pointer to the thermodynamics structure
 * @param ppt                Input: pointer to the perturbation structure
 * @param index_md           Input: index of mode under consideration (scalar/.../tensor)
 * @param k                  Input: index of wavenumber
 * @param ppw                Input: pointer to perturb_workspace structure containing index values and workspaces
 * @param tau_ini            Input: initial time of the perturbation integration
 * @param tau_end            Input: final time of the perturbation integration
 * @param interval_number    Output: total number of intervals
 * @param interval_number_of Output: number of intervals with respect to each particular approximation
 * @return the error status
 */

int perturb_find_approximation_number(
                                      struct precision * ppr,
                                      struct background * pba,
                                      struct thermo * pth,
                                      struct perturbs * ppt,
                                      int index_md,
                                      double k,
                                      struct perturb_workspace * ppw,
                                      double tau_ini,
                                      double tau_end,
                                      int * interval_number,
                                      int * interval_number_of /* interval_number_of[index_ap] (already allocated) */
                                      ){

  /** Summary: */
  /* index running over approximations */
  int index_ap;

  /* value of a given approximation at tau_ini and tau_end */
  int flag_ini,flag_end;

  /** - fix default number of intervals to one (if no approximation switch) */

  *interval_number=1;

  /** - loop over each approximation and add the number of approximation switching times */

  for (index_ap=0; index_ap<ppw->ap_size; index_ap++) {

    class_call(perturb_approximations(ppr,
                                      pba,
                                      pth,
                                      ppt,
                                      index_md,
                                      k,
                                      tau_ini,
                                      ppw),
               ppt->error_message,
               ppt->error_message);

    flag_ini = ppw->approx[index_ap];

    class_call(perturb_approximations(ppr,
                                      pba,
                                      pth,
                                      ppt,
                                      index_md,
                                      k,
                                      tau_end,
                                      ppw),
               ppt->error_message,
               ppt->error_message);

    flag_end = ppw->approx[index_ap];

    class_test(flag_end<flag_ini,
               ppt->error_message,
               "For each approximation scheme, the declaration of approximation labels in the enumeration must follow chronological order, e.g: enum approx_flags {flag1, flag2, flag3} with flag1 being the initial one and flag3 the final one");

    *interval_number += flag_end-flag_ini;

    interval_number_of[index_ap] = flag_end-flag_ini+1;
  }

  return _SUCCESS_;

}

/**
 * For a given mode and wavenumber, find the values of time at which
 * the approximation changes.
 *
 * @param ppr                Input: pointer to precision structure
 * @param pba                Input: pointer to background structure
 * @param pth                Input: pointer to the thermodynamics structure
 * @param ppt                Input: pointer to the perturbation structure
 * @param index_md           Input: index of mode under consideration (scalar/.../tensor)
 * @param k                  Input: index of wavenumber
 * @param ppw                Input: pointer to perturb_workspace structure containing index values and workspaces
 * @param tau_ini            Input: initial time of the perturbation integration
 * @param tau_end            Input: final time of the perturbation integration
 * @param precision          Input: tolerance on output values
 * @param interval_number    Input: total number of intervals
 * @param interval_number_of Input: number of intervals with respect to each particular approximation
 * @param interval_limit     Output: value of time at the boundary of the intervals: tau_ini, tau_switch1, ..., tau_end
 * @param interval_approx    Output: value of approximations in each interval
 * @return the error status
 */

int perturb_find_approximation_switches(
                                        struct precision * ppr,
                                        struct background * pba,
                                        struct thermo * pth,
                                        struct perturbs * ppt,
                                        int index_md,
                                        double k,
                                        struct perturb_workspace * ppw,
                                        double tau_ini,
                                        double tau_end,
                                        double precision,
                                        int interval_number,
                                        int * interval_number_of,
                                        double * interval_limit, /* interval_limit[index_interval] (already allocated) */
                                        int ** interval_approx   /* interval_approx[index_interval][index_ap] (already allocated) */
                                        ){

  /** Summary: */

  int index_ap;
  int index_switch;
  int index_switch_tot;
  int num_switch;
  double tau_min,lower_bound,upper_bound;
  double mid=0;
  double * unsorted_tau_switch;
  double next_tau_switch;
  int flag_ini;
  int num_switching_at_given_time;

  /** - write in output arrays the initial time and approximation */

  interval_limit[0]=tau_ini;

  class_call(perturb_approximations(ppr,
                                    pba,
                                    pth,
                                    ppt,
                                    index_md,
                                    k,
                                    tau_ini,
                                    ppw),
             ppt->error_message,
             ppt->error_message);

  for (index_ap=0; index_ap<ppw->ap_size; index_ap++)
    interval_approx[0][index_ap]=ppw->approx[index_ap];

  /** - if there are no approximation switches, just write final time and return */

  if (interval_number == 1) {

    interval_limit[1]=tau_end;

  }

  /** - if there are switches, consider approximations one after each
      other.  Find switching time by bisection. Store all switches in
      arbitrary order in array unsorted_tau_switch[ ] */

  else {

    class_alloc(unsorted_tau_switch,(interval_number-1)*sizeof(double),ppt->error_message);

    index_switch_tot=0;

    for (index_ap=0; index_ap<ppw->ap_size; index_ap++) {

      if (interval_number_of[index_ap] > 1) {

        num_switch = interval_number_of[index_ap]-1;

        tau_min = tau_ini;

        flag_ini = interval_approx[0][index_ap];

        for (index_switch=0; index_switch<num_switch; index_switch++) {

          lower_bound=tau_min;
          upper_bound=tau_end;
          mid = 0.5*(lower_bound+upper_bound);

          while (upper_bound - lower_bound > precision) {

            class_call(perturb_approximations(ppr,
                                              pba,
                                              pth,
                                              ppt,
                                              index_md,
                                              k,
                                              mid,
                                              ppw),
                       ppt->error_message,
                       ppt->error_message);

            if (ppw->approx[index_ap] > flag_ini+index_switch) {
              upper_bound=mid;
            }
            else {
              lower_bound=mid;
            }

            mid = 0.5*(lower_bound+upper_bound);

          }

          unsorted_tau_switch[index_switch_tot]=mid;
          index_switch_tot++;

          tau_min=mid;

        }
      }
    }

    class_test(index_switch_tot != (interval_number-1),
               ppt->error_message,
               "bug in approximation switch search routine: should have %d = %d",
               index_switch_tot,interval_number-1);

    /** - now sort interval limits in correct order */

    index_switch_tot=1;

    while (index_switch_tot < interval_number) {

      next_tau_switch=tau_end;
      for (index_switch=0; index_switch<interval_number-1; index_switch++) {
        if ((unsorted_tau_switch[index_switch] > interval_limit[index_switch_tot-1]) &&
            (unsorted_tau_switch[index_switch] < next_tau_switch)) {
          next_tau_switch=unsorted_tau_switch[index_switch];
        }
      }
      interval_limit[index_switch_tot]=next_tau_switch;
      index_switch_tot++;
    }

    interval_limit[index_switch_tot]=tau_end;

    class_test(index_switch_tot != interval_number,
               ppt->error_message,
               "most probably two approximation switching time were found to be equal, which cannot be handled\n");

    /** - store each approximation in chronological order */

    for (index_switch=1; index_switch<interval_number; index_switch++) {

      class_call(perturb_approximations(ppr,
                                        pba,
                                        pth,
                                        ppt,
                                        index_md,
                                        k,
                                        0.5*(interval_limit[index_switch]+interval_limit[index_switch+1]),
                                        ppw),

                 ppt->error_message,
                 ppt->error_message);

      for (index_ap=0; index_ap<ppw->ap_size; index_ap++) {
        interval_approx[index_switch][index_ap]=ppw->approx[index_ap];

        /* check here that approximation does not go backward (remember
           that by definition the value of an approximation can only
           increase) */
        class_test(interval_approx[index_switch][index_ap] < interval_approx[index_switch-1][index_ap],
                   ppt->error_message,
                   "The approximation with label %d is not defined correctly: it goes backward (from %d to %d) for k=%e and between tau=%e and %e; this cannot be handled\n",
                   index_ap,
                   interval_approx[index_switch-1][index_ap],
                   interval_approx[index_switch][index_ap],
                   k,
                   0.5*(interval_limit[index_switch-1]+interval_limit[index_switch]),
                   0.5*(interval_limit[index_switch]+interval_limit[index_switch+1])
                   );
      }

      /* check here that more than one approximation is not switched on at a given time */
      num_switching_at_given_time=0;
      for (index_ap=0; index_ap<ppw->ap_size; index_ap++) {
        if (interval_approx[index_switch][index_ap] != interval_approx[index_switch-1][index_ap])
          num_switching_at_given_time++;
      }
      class_test(num_switching_at_given_time != 1,
                 ppt->error_message,
                 "for k=%e, at tau=%g, you switch %d approximations at the same time, this cannot be handled. Usually happens in two cases: triggers for different approximations coincide, or one approx is reversible\n",
                 k,
                 interval_limit[index_switch],
                 num_switching_at_given_time);

      if (ppt->perturbations_verbose>2) {

        if (_scalars_) {

          if ((interval_approx[index_switch-1][ppw->index_ap_tca]==(int)tca_on) &&
              (interval_approx[index_switch][ppw->index_ap_tca]==(int)tca_off))
            fprintf(stdout,"Mode k=%e: will switch off tight-coupling approximation at tau=%e\n",k,interval_limit[index_switch]);
          //fprintf(stderr,"Mode k=%e: will switch off tight-coupling approximation at tau=%e\n",k,interval_limit[index_switch]);  //TBC

          if ((interval_approx[index_switch-1][ppw->index_ap_rsa]==(int)rsa_off) &&
              (interval_approx[index_switch][ppw->index_ap_rsa]==(int)rsa_on))
            fprintf(stdout,"Mode k=%e: will switch on radiation streaming approximation at tau=%e\n",k,interval_limit[index_switch]);

          if (pba->has_ur == _TRUE_) {
            if ((interval_approx[index_switch-1][ppw->index_ap_ufa]==(int)ufa_off) &&
                (interval_approx[index_switch][ppw->index_ap_ufa]==(int)ufa_on)) {
              fprintf(stdout,"Mode k=%e: will switch on ur fluid approximation at tau=%e\n",k,interval_limit[index_switch]);
            }
          }
          if (pba->has_ncdm == _TRUE_) {
            if ((interval_approx[index_switch-1][ppw->index_ap_ncdmfa]==(int)ncdmfa_off) &&
                (interval_approx[index_switch][ppw->index_ap_ncdmfa]==(int)ncdmfa_on)) {
              fprintf(stdout,"Mode k=%e: will switch on ncdm fluid approximation at tau=%e\n",k,interval_limit[index_switch]);
            }
          }
        }

        if (_tensors_) {

          if ((interval_approx[index_switch-1][ppw->index_ap_tca]==(int)tca_on) &&
              (interval_approx[index_switch][ppw->index_ap_tca]==(int)tca_off))
            fprintf(stdout,"Mode k=%e: will switch off tight-coupling approximation for tensors at tau=%e\n",k,interval_limit[index_switch]);

          if ((interval_approx[index_switch-1][ppw->index_ap_rsa]==(int)rsa_off) &&
              (interval_approx[index_switch][ppw->index_ap_rsa]==(int)rsa_on))
            fprintf(stdout,"Mode k=%e: will switch on radiation streaming approximation for tensors at tau=%e\n",k,interval_limit[index_switch]);

        }
      }
    }

    free(unsorted_tau_switch);

    class_call(perturb_approximations(ppr,
                                      pba,
                                      pth,
                                      ppt,
                                      index_md,
                                      k,
                                      tau_end,
                                      ppw),

               ppt->error_message,
               ppt->error_message);
  }

  return _SUCCESS_;
}

/**
 * Initialize the field '-->pv' of a perturb_workspace structure, which
 * is a perturb_vector structure. This structure contains indices and
 * values of all quantities which need to be integrated with respect
 * to time (and only them: quantities fixed analytically or obeying
 * constraint equations are NOT included in this vector). This routine
 * distinguishes between two cases:
 *
 * --> the input pa_old is set to the NULL pointer:
 *
 * This happens when we start integrating over a new wavenumber and we
 * want to set initial conditions for the perturbations. Then, it is
 * assumed that ppw-->pv is not yet allocated. This routine allocates
 * it, defines all indices, and then fills the vector ppw-->pv-->y with
 * the initial conditions defined in perturb_initial_conditions.
 *
 * --> the input pa_old is not set to the NULL pointer and describes
 * some set of approximations:
 *
 * This happens when we need to change approximation scheme while
 * integrating over a given wavenumber. The new approximation
 * described by ppw-->pa is then different from pa_old. Then, this
 * routine allocates a new vector with a new size and new index
 * values; it fills this vector with initial conditions taken from the
 * previous vector passed as an input in ppw-->pv, and eventually with
 * some analytic approximations for the new variables appearing at
 * this time; then the new vector comes in replacement of the old one,
 * which is freed.
 *
 * @param ppr        Input: pointer to precision structure
 * @param pba        Input: pointer to background structure
 * @param pth        Input: pointer to the thermodynamics structure
 * @param ppt        Input: pointer to the perturbation structure
 * @param index_md Input: index of mode under consideration (scalar/.../tensor)
 * @param index_ic   Input: index of initial condition under consideration (ad, iso...)
 * @param k          Input: wavenumber
 * @param tau        Input: conformal time
 * @param ppw        Input/Output: workspace containing in input the approximation scheme, the background/thermodynamics/metric quantities, and eventually the previous vector y; and in output the new vector y.
 * @param pa_old     Input: NULL is we need to set y to initial conditions for a new wavenumber; points towards a perturb_approximations if we want to switch of approximation.
 * @return the error status
 */

int perturb_vector_init(
                        struct precision * ppr,
                        struct background * pba,
                        struct thermo * pth,
                        struct perturbs * ppt,
                        int index_md,
                        int index_ic,
                        double k,
                        double tau,
                        struct perturb_workspace * ppw, /* ppw->pv unallocated if pa_old = NULL, allocated and filled otherwise */
                        int * pa_old
                        ) {

  /** Summary: */

  /** - define local variables */

  struct perturb_vector * ppv;

  int index_pt;
  int l;
  int n_ncdm,index_q,ncdm_l_size;
  double rho_plus_p_ncdm,q,q2,epsilon,a,factor;

  /** - allocate a new perturb_vector structure to which ppw-->pv will point at the end of the routine */

  class_alloc(ppv,sizeof(struct perturb_vector),ppt->error_message);

  /** - initialize pointers to NULL (they will be allocated later if
      needed), relevant for perturb_vector_free() */
  ppv->l_max_ncdm = NULL;
  ppv->q_size_ncdm = NULL;

  /** - define all indices in this new vector (depends on approximation scheme, described by the input structure ppw-->pa) */

  index_pt = 0;

  if (_scalars_) {

    /* reject inconsistent values of the number of mutipoles in photon temperature hierarchy */
    class_test(ppr->l_max_g < 4,
               ppt->error_message,
               "ppr->l_max_g should be at least 4, i.e. we must integrate at least over photon density, velocity, shear, third and fourth momentum");

    /* reject inconsistent values of the number of mutipoles in photon polarization hierarchy */
    class_test(ppr->l_max_pol_g < 4,
               ppt->error_message,
               "ppr->l_max_pol_g should be at least 4");

    /* reject inconsistent values of the number of mutipoles in decay radiation hierarchy */
    if (pba->has_dr == _TRUE_) {
      class_test(ppr->l_max_dr < 4,
                 ppt->error_message,
                 "ppr->l_max_dr should be at least 4, i.e. we must integrate at least over neutrino/relic density, velocity, shear, third and fourth momentum");
    }

    /* reject inconsistent values of the number of mutipoles in ultra relativistic neutrino hierarchy */
    if (pba->has_ur == _TRUE_) {
      class_test(ppr->l_max_ur < 4,
                 ppt->error_message,
                 "ppr->l_max_ur should be at least 4, i.e. we must integrate at least over neutrino/relic density, velocity, shear, third and fourth momentum");
    }

    /* photons */

    if (ppw->approx[ppw->index_ap_rsa] == (int)rsa_off) { /* if radiation streaming approximation is off */

      /* temperature */

      ppv->l_max_g = ppr->l_max_g;

      class_define_index(ppv->index_pt_delta_g,_TRUE_,index_pt,1); /* photon density */
      class_define_index(ppv->index_pt_theta_g,_TRUE_,index_pt,1); /* photon velocity */

      if (ppw->approx[ppw->index_ap_tca] == (int)tca_off) {

        class_define_index(ppv->index_pt_shear_g,_TRUE_,index_pt,1); /* photon shear */
        class_define_index(ppv->index_pt_l3_g,_TRUE_,index_pt,ppv->l_max_g-2); /* higher momenta */

        /* polarization */

        ppv->l_max_pol_g = ppr->l_max_pol_g;

        class_define_index(ppv->index_pt_pol0_g,_TRUE_,index_pt,1);
        class_define_index(ppv->index_pt_pol1_g,_TRUE_,index_pt,1);
        class_define_index(ppv->index_pt_pol2_g,_TRUE_,index_pt,1);
        class_define_index(ppv->index_pt_pol3_g,_TRUE_,index_pt,ppv->l_max_pol_g-2);
      }
    }

    /* baryons */

    class_define_index(ppv->index_pt_delta_b,_TRUE_,index_pt,1); /* baryon density */
    class_define_index(ppv->index_pt_theta_b,_TRUE_,index_pt,1); /* baryon velocity */

    /* cdm */

    class_define_index(ppv->index_pt_delta_cdm,pba->has_cdm,index_pt,1); /* cdm density */
    class_define_index(ppv->index_pt_theta_cdm,pba->has_cdm && (ppt->gauge == newtonian),index_pt,1); /* cdm velocity */

    /* dcdm */

    class_define_index(ppv->index_pt_delta_dcdm,pba->has_dcdm,index_pt,1); /* dcdm density */
    class_define_index(ppv->index_pt_theta_dcdm,pba->has_dcdm,index_pt,1); /* dcdm velocity */

    /* ultra relativistic decay radiation */
    if (pba->has_dr==_TRUE_){
      ppv->l_max_dr = ppr->l_max_dr;
      class_define_index(ppv->index_pt_F0_dr,_TRUE_,index_pt,ppv->l_max_dr+1); /* all momenta in Boltzmann hierarchy  */
    }

    /* fluid */

    class_define_index(ppv->index_pt_delta_fld,pba->has_fld,index_pt,1); /* fluid density */
    class_define_index(ppv->index_pt_theta_fld,pba->has_fld,index_pt,1); /* fluid velocity */

    /* scalar field */

    class_define_index(ppv->index_pt_phi_scf,pba->has_scf,index_pt,1); /* scalar field density */
    class_define_index(ppv->index_pt_phi_prime_scf,pba->has_scf,index_pt,1); /* scalar field velocity */

    /* perturbed recombination: the indices are defined once tca is off. */
    if ( (ppt->has_perturbed_recombination == _TRUE_) && (ppw->approx[ppw->index_ap_tca] == (int)tca_off) ){
      class_define_index(ppv->index_pt_perturbed_recombination_delta_temp,_TRUE_,index_pt,1);
      class_define_index(ppv->index_pt_perturbed_recombination_delta_chi,_TRUE_,index_pt,1);
    }

    /* ultra relativistic neutrinos */

    if (pba->has_ur && (ppw->approx[ppw->index_ap_rsa] == (int)rsa_off)) {

      class_define_index(ppv->index_pt_delta_ur,_TRUE_,index_pt,1); /* density of ultra-relativistic neutrinos/relics */
      class_define_index(ppv->index_pt_theta_ur,_TRUE_,index_pt,1); /* velocity of ultra-relativistic neutrinos/relics */
      class_define_index(ppv->index_pt_shear_ur,_TRUE_,index_pt,1); /* shear of ultra-relativistic neutrinos/relics */

      if (ppw->approx[ppw->index_ap_ufa] == (int)ufa_off) {
        ppv->l_max_ur = ppr->l_max_ur;
        class_define_index(ppv->index_pt_l3_ur,_TRUE_,index_pt,ppv->l_max_ur-2); /* additional momenta in Boltzmann hierarchy (beyond l=0,1,2,3) */
      }
    }

    /* non-cold dark matter */

    if (pba->has_ncdm == _TRUE_) {
      ppv->index_pt_psi0_ncdm1 = index_pt; /* density of ultra-relativistic neutrinos/relics */
      ppv->N_ncdm = pba->N_ncdm;
      class_alloc(ppv->l_max_ncdm,ppv->N_ncdm*sizeof(double),ppt->error_message);
      class_alloc(ppv->q_size_ncdm,ppv->N_ncdm*sizeof(double),ppt->error_message);

      for(n_ncdm = 0; n_ncdm < pba->N_ncdm; n_ncdm++){
        // Set value of ppv->l_max_ncdm:
        if(ppw->approx[ppw->index_ap_ncdmfa] == (int)ncdmfa_off){
          /* reject inconsistent values of the number of mutipoles in ultra relativistic neutrino hierarchy */
          class_test(ppr->l_max_ncdm < 4,
                     ppt->error_message,
                     "ppr->l_max_ncdm=%d should be at least 4, i.e. we must integrate at least over first four momenta of non-cold dark matter perturbed phase-space distribution",n_ncdm);
          //Copy value from precision parameter:
          ppv->l_max_ncdm[n_ncdm] = ppr->l_max_ncdm;
          ppv->q_size_ncdm[n_ncdm] = pba->q_size_ncdm[n_ncdm];
        }
        else{
          // In the fluid approximation, hierarchy is cut at lmax = 2 and q dependence is integrated out:
          ppv->l_max_ncdm[n_ncdm] = 2;
          ppv->q_size_ncdm[n_ncdm] = 1;
        }
        index_pt += (ppv->l_max_ncdm[n_ncdm]+1)*ppv->q_size_ncdm[n_ncdm];
      }
    }

    /* metric (only quantities to be integrated, not those obeying constraint equations) */

    /* metric perturbation eta of synchronous gauge */
    class_define_index(ppv->index_pt_eta,ppt->gauge == synchronous,index_pt,1);

    /* metric perturbation phi of newtonian gauge ( we could fix it
       using Einstein equations as a constraint equation for phi, but
       integration is numerically more stable if we actually evolve
       phi) */
    class_define_index(ppv->index_pt_phi,ppt->gauge == newtonian,index_pt,1);

  }

  if (_vectors_) {

    /* Vector baryon velocity: v_b^{(1)}. */
    class_define_index(ppv->index_pt_theta_b,_TRUE_,index_pt,1);

    /* eventually reject inconsistent values of the number of mutipoles in photon temperature hierarchy and polarization*/

    if (ppw->approx[ppw->index_ap_rsa] == (int)rsa_off) { /* if radiation streaming approximation is off */
      if (ppw->approx[ppw->index_ap_tca] == (int)tca_off) { /* if tight-coupling approximation is off */

        ppv->l_max_g = ppr->l_max_g_ten;

        class_define_index(ppv->index_pt_delta_g,_TRUE_,index_pt,1); /* photon density */
        class_define_index(ppv->index_pt_theta_g,_TRUE_,index_pt,1); /* photon velocity */
        class_define_index(ppv->index_pt_shear_g,_TRUE_,index_pt,1); /* photon shear */
        class_define_index(ppv->index_pt_l3_g,_TRUE_,index_pt,ppv->l_max_g-2); /* photon l=3 */

        ppv->l_max_pol_g = ppr->l_max_pol_g_ten;

        class_define_index(ppv->index_pt_pol0_g,_TRUE_,index_pt,1); /* photon polarization, l=0 */
        class_define_index(ppv->index_pt_pol1_g,_TRUE_,index_pt,1); /* photon polarization, l=1 */
        class_define_index(ppv->index_pt_pol2_g,_TRUE_,index_pt,1); /* photon polarization, l=2 */
        class_define_index(ppv->index_pt_pol3_g,_TRUE_,index_pt,ppv->l_max_pol_g-2); /* photon polarization, l=3 */
      }
    }

    /** - (a) metric perturbations V or \f$ h_v \f$ depending on gauge */
    if (ppt->gauge == synchronous){
      class_define_index(ppv->index_pt_hv_prime,_TRUE_,index_pt,1);
    }
    if (ppt->gauge == newtonian){
      class_define_index(ppv->index_pt_V,_TRUE_,index_pt,1);
    }

  }

  if (_tensors_) {

    /* reject inconsistent values of the number of mutipoles in photon temperature hierarchy */
    class_test(ppr->l_max_g_ten < 4,
               ppt->error_message,
               "ppr->l_max_g_ten should be at least 4, i.e. we must integrate at least over photon density, velocity, shear, third momentum");

    /* reject inconsistent values of the number of mutipoles in photon polarization hierarchy */
    class_test(ppr->l_max_pol_g_ten < 4,
               ppt->error_message,
               "ppr->l_max_pol_g_ten should be at least 4");

    if (ppw->approx[ppw->index_ap_rsa] == (int)rsa_off) { /* if radiation streaming approximation is off */
      if (ppw->approx[ppw->index_ap_tca] == (int)tca_off) { /* if tight-coupling approximation is off */

        ppv->l_max_g = ppr->l_max_g_ten;

        class_define_index(ppv->index_pt_delta_g,_TRUE_,index_pt,1); /* photon density */
        class_define_index(ppv->index_pt_theta_g,_TRUE_,index_pt,1); /* photon velocity */
        class_define_index(ppv->index_pt_shear_g,_TRUE_,index_pt,1); /* photon shear */
        class_define_index(ppv->index_pt_l3_g,_TRUE_,index_pt,ppv->l_max_g-2); /* photon l=3 */

        ppv->l_max_pol_g = ppr->l_max_pol_g_ten;

        class_define_index(ppv->index_pt_pol0_g,_TRUE_,index_pt,1); /* photon polarization, l=0 */
        class_define_index(ppv->index_pt_pol1_g,_TRUE_,index_pt,1); /* photon polarization, l=1 */
        class_define_index(ppv->index_pt_pol2_g,_TRUE_,index_pt,1); /* photon polarization, l=2 */
        class_define_index(ppv->index_pt_pol3_g,_TRUE_,index_pt,ppv->l_max_pol_g-2); /* photon polarization, l=3 */
      }
    }

    /* ultra relativistic neutrinos */

    class_define_index(ppv->index_pt_delta_ur,ppt->evolve_tensor_ur,index_pt,1); /* ur density  */
    class_define_index(ppv->index_pt_theta_ur,ppt->evolve_tensor_ur,index_pt,1); /* ur velocity */
    class_define_index(ppv->index_pt_shear_ur,ppt->evolve_tensor_ur,index_pt,1); /* ur shear */
    ppv->l_max_ur = ppr->l_max_ur;
    class_define_index(ppv->index_pt_l3_ur,ppt->evolve_tensor_ur,index_pt,ppv->l_max_ur-2); /* additional momenta in Boltzmann hierarchy (beyond l=0,1,2,3) */

    if (ppt->evolve_tensor_ncdm == _TRUE_) {
      ppv->index_pt_psi0_ncdm1 = index_pt;
      ppv->N_ncdm = pba->N_ncdm;
      class_alloc(ppv->l_max_ncdm,ppv->N_ncdm*sizeof(double),ppt->error_message);
      class_alloc(ppv->q_size_ncdm,ppv->N_ncdm*sizeof(double),ppt->error_message);

      for(n_ncdm = 0; n_ncdm < pba->N_ncdm; n_ncdm++){
        // Set value of ppv->l_max_ncdm:
        class_test(ppr->l_max_ncdm < 4,
                   ppt->error_message,
                   "ppr->l_max_ncdm=%d should be at least 4, i.e. we must integrate at least over first four momenta of non-cold dark matter perturbed phase-space distribution",n_ncdm);
        //Copy value from precision parameter:
        ppv->l_max_ncdm[n_ncdm] = ppr->l_max_ncdm;
        ppv->q_size_ncdm[n_ncdm] = pba->q_size_ncdm[n_ncdm];

        index_pt += (ppv->l_max_ncdm[n_ncdm]+1)*ppv->q_size_ncdm[n_ncdm];
      }
    }


    /** - (b) metric perturbation h is a propagating degree of freedom, so h and hdot are included
        in the vector of ordinary perturbations, no in that of metric perturbations */

    class_define_index(ppv->index_pt_gw,_TRUE_,index_pt,1);     /* tensor metric perturbation h (gravitational waves) */
    class_define_index(ppv->index_pt_gwdot,_TRUE_,index_pt,1);  /* its time-derivative */

  }

  ppv->pt_size = index_pt;

  /** - allocate vectors for storing the values of all these
      quantities and their time-derivatives at a given time */

  class_calloc(ppv->y,ppv->pt_size,sizeof(double),ppt->error_message);
  class_alloc(ppv->dy,ppv->pt_size*sizeof(double),ppt->error_message);
  class_alloc(ppv->used_in_sources,ppv->pt_size*sizeof(int),ppt->error_message);

  /** - specify which perturbations are needed in the evaluation of source terms */

  /* take all of them by default */
  for (index_pt=0; index_pt<ppv->pt_size; index_pt++)
    ppv->used_in_sources[index_pt] = _TRUE_;

  /* indicate which ones are not needed (this is just for saving time,
     omitting perturbations in this list will not change the
     results!) */

  if (_scalars_) {

    if (ppw->approx[ppw->index_ap_rsa] == (int)rsa_off) {

      if (ppw->approx[ppw->index_ap_tca] == (int)tca_off) {

        /* we don't need temperature multipoles above l=2 (but they are
           defined only when rsa and tca are off) */

        for (index_pt=ppv->index_pt_l3_g; index_pt <= ppv->index_pt_delta_g+ppv->l_max_g; index_pt++)
          ppv->used_in_sources[index_pt]=_FALSE_;

        /* for polarization, we only need l=0,2 (but l =1,3, ... are
           defined only when rsa and tca are off) */

        ppv->used_in_sources[ppv->index_pt_pol1_g]=_FALSE_;

        for (index_pt=ppv->index_pt_pol3_g; index_pt <= ppv->index_pt_pol0_g+ppv->l_max_pol_g; index_pt++)
          ppv->used_in_sources[index_pt]=_FALSE_;

      }

    }

    if (pba->has_ur == _TRUE_) {

      if (ppw->approx[ppw->index_ap_rsa] == (int)rsa_off) {

        if (ppw->approx[ppw->index_ap_ufa] == (int)ufa_off) {

          /* we don't need ur multipoles above l=2 (but they are
             defined only when rsa and ufa are off) */

          for (index_pt=ppv->index_pt_l3_ur; index_pt <= ppv->index_pt_delta_ur+ppv->l_max_ur; index_pt++)
            ppv->used_in_sources[index_pt]=_FALSE_;

        }
      }
    }

    if (pba->has_ncdm == _TRUE_) {

      /* we don't need ncdm multipoles above l=2 (but they are
         defined only when ncdmfa is off) */

      index_pt = ppv->index_pt_psi0_ncdm1;
      for(n_ncdm = 0; n_ncdm < ppv-> N_ncdm; n_ncdm++){
        for(index_q=0; index_q < ppv->q_size_ncdm[n_ncdm]; index_q++){
          for(l=0; l<=ppv->l_max_ncdm[n_ncdm]; l++){
            if (l>2) ppv->used_in_sources[index_pt]=_FALSE_;
            index_pt++;
          }
        }
      }
    }
  }

  if (_tensors_) {

    if (ppw->approx[ppw->index_ap_rsa] == (int)rsa_off) { /* if radiation streaming approximation is off */
      if (ppw->approx[ppw->index_ap_tca] == (int)tca_off) {

        /* we don't need temperature multipoles above except l=0,2,4 */

        ppv->used_in_sources[ppv->index_pt_theta_g]=_FALSE_;
        ppv->used_in_sources[ppv->index_pt_l3_g]=_FALSE_;

        for (index_pt=ppv->index_pt_delta_g+5; index_pt <= ppv->index_pt_delta_g+ppv->l_max_g; index_pt++)
          ppv->used_in_sources[index_pt]=_FALSE_;

        /* same for polarization, we only need l=0,2,4 */

        ppv->used_in_sources[ppv->index_pt_pol1_g]=_FALSE_;
        ppv->used_in_sources[ppv->index_pt_pol3_g]=_FALSE_;

        for (index_pt=ppv->index_pt_pol0_g+5; index_pt <= ppv->index_pt_pol0_g+ppv->l_max_pol_g; index_pt++)
          ppv->used_in_sources[index_pt]=_FALSE_;
      }
    }

    /* we need h' but not h */
    ppv->used_in_sources[ppv->index_pt_gw]=_FALSE_;

  }

  /** - case of setting initial conditions for a new wavenumber */

  if (pa_old == NULL) {

    if (ppt->perturbations_verbose>2)
      fprintf(stdout,"Mode k=%e: initializing vector at tau=%e\n",k,tau);

    if (_scalars_) {

      /** - --> (a) check that current approximation scheme is consistent
          with initial conditions */

      class_test(ppw->approx[ppw->index_ap_rsa] == (int)rsa_on,
                 ppt->error_message,
                 "scalar initial conditions assume radiation streaming approximation turned off");


      if (pba->has_ur == _TRUE_) {

        class_test(ppw->approx[ppw->index_ap_ufa] == (int)ufa_on,
                   ppt->error_message,
                   "scalar initial conditions assume ur fluid approximation turned off");

      }

      if (pba->has_ncdm == _TRUE_) {

        class_test(ppw->approx[ppw->index_ap_ncdmfa] == (int)ncdmfa_on,
                   ppt->error_message,
                   "scalar initial conditions assume ncdm fluid approximation turned off");

      }

      class_test(ppw->approx[ppw->index_ap_tca] == (int)tca_off,
                 ppt->error_message,
                 "scalar initial conditions assume tight-coupling approximation turned on");

    }

    if (_tensors_) {

      class_test(ppw->approx[ppw->index_ap_tca] == (int)tca_off,
                 ppt->error_message,
                 "tensor initial conditions assume tight-coupling approximation turned on");

      class_test(ppw->approx[ppw->index_ap_rsa] == (int)rsa_on,
                 ppt->error_message,
                 "tensor initial conditions assume radiation streaming approximation turned off");

    }

    /** - --> (b) let ppw-->pv points towards the perturb_vector structure
        that we just created */

    ppw->pv = ppv;

    /** - --> (c) fill the vector ppw-->pv-->y with appropriate initial conditions */

    class_call(perturb_initial_conditions(ppr,
                                          pba,
                                          ppt,
                                          index_md,
                                          index_ic,
                                          k,
                                          tau,
                                          ppw),
               ppt->error_message,
               ppt->error_message);

  }

  /** - case of switching approximation while a wavenumber is being integrated */

  else {

    /** - --> (a) for the scalar mode: */

    if (_scalars_) {

      /** - ---> (a.1.) check that the change of approximation scheme makes
          sense (note: before calling this routine there is already a
          check that we wish to change only one approximation flag at
          a time) */

      class_test((pa_old[ppw->index_ap_tca] == (int)tca_off) && (ppw->approx[ppw->index_ap_tca] == (int)tca_on),
                 ppt->error_message,
                 "at tau=%g: the tight-coupling approximation can be switched off, not on",tau);

      /** - ---> (a.2.) some variables (b, cdm, fld, ...) are not affected by
          any approximation. They need to be reconducted whatever
          the approximation switching is. We treat them here. Below
          we will treat other variables case by case. */

      ppv->y[ppv->index_pt_delta_b] =
        ppw->pv->y[ppw->pv->index_pt_delta_b];

      ppv->y[ppv->index_pt_theta_b] =
        ppw->pv->y[ppw->pv->index_pt_theta_b];

      if (pba->has_cdm == _TRUE_) {

        ppv->y[ppv->index_pt_delta_cdm] =
          ppw->pv->y[ppw->pv->index_pt_delta_cdm];

        if (ppt->gauge == newtonian) {
          ppv->y[ppv->index_pt_theta_cdm] =
            ppw->pv->y[ppw->pv->index_pt_theta_cdm];
        }
      }

      if (pba->has_dcdm == _TRUE_) {

        ppv->y[ppv->index_pt_delta_dcdm] =
          ppw->pv->y[ppw->pv->index_pt_delta_dcdm];

        ppv->y[ppv->index_pt_theta_dcdm] =
          ppw->pv->y[ppw->pv->index_pt_theta_dcdm];
      }

      if (pba->has_dr == _TRUE_){
        for (l=0; l <= ppv->l_max_dr; l++)
          ppv->y[ppv->index_pt_F0_dr+l] =
            ppw->pv->y[ppw->pv->index_pt_F0_dr+l];
      }

      if (pba->has_fld == _TRUE_) {

        ppv->y[ppv->index_pt_delta_fld] =
          ppw->pv->y[ppw->pv->index_pt_delta_fld];

        ppv->y[ppv->index_pt_theta_fld] =
          ppw->pv->y[ppw->pv->index_pt_theta_fld];
      }

      if (pba->has_scf == _TRUE_) {

        ppv->y[ppv->index_pt_phi_scf] =
          ppw->pv->y[ppw->pv->index_pt_phi_scf];

        ppv->y[ppv->index_pt_phi_prime_scf] =
          ppw->pv->y[ppw->pv->index_pt_phi_prime_scf];
      }

      if (ppt->gauge == synchronous)
        ppv->y[ppv->index_pt_eta] =
          ppw->pv->y[ppw->pv->index_pt_eta];

      if (ppt->gauge == newtonian)
        ppv->y[ppv->index_pt_phi] =
          ppw->pv->y[ppw->pv->index_pt_phi];

      /* -- case of switching off tight coupling
         approximation. Provide correct initial conditions to new set
         of variables */

      if ((pa_old[ppw->index_ap_tca] == (int)tca_on) && (ppw->approx[ppw->index_ap_tca] == (int)tca_off)) {

        if (ppt->perturbations_verbose>2)
          fprintf(stdout,"Mode k=%e: switch off tight-coupling approximation at tau=%e\n",k,tau);

        ppv->y[ppv->index_pt_delta_g] =
          ppw->pv->y[ppw->pv->index_pt_delta_g];

        ppv->y[ppv->index_pt_theta_g] =
          ppw->pv->y[ppw->pv->index_pt_theta_g];

        /* tight-coupling approximation for shear_g (previously
           computed in perturb_derivs: perturb_derivs is always
           called at the end of generic_evolver, in order to update
           all quantities in ppw to the time at which the
           approximation is switched off) */
        ppv->y[ppv->index_pt_shear_g] = ppw->tca_shear_g;

        ppv->y[ppv->index_pt_l3_g] = 6./7.*k/ppw->pvecthermo[pth->index_th_dkappa]*ppw->s_l[3]*ppv->y[ppv->index_pt_shear_g]; /* second-order tight-coupling approximation for l=3 */

        ppv->y[ppv->index_pt_pol0_g] = 2.5*ppv->y[ppv->index_pt_shear_g];                                                       /* first-order tight-coupling approximation for polarization, l=0 */
        ppv->y[ppv->index_pt_pol1_g] = k/ppw->pvecthermo[pth->index_th_dkappa]*(5.-2.*ppw->s_l[2])/6.*ppv->y[ppv->index_pt_shear_g]; /* second-order tight-coupling approximation for polarization, l=1 */
        ppv->y[ppv->index_pt_pol2_g] = 0.5*ppv->y[ppv->index_pt_shear_g];                                                       /* first-order tight-coupling approximation for polarization, l=2 */
        ppv->y[ppv->index_pt_pol3_g] = k/ppw->pvecthermo[pth->index_th_dkappa]*3.*ppw->s_l[3]/14.*ppv->y[ppv->index_pt_shear_g];     /* second-order tight-coupling approximation for polarization, l=3 */

        if (pba->has_ur == _TRUE_) {

          ppv->y[ppv->index_pt_delta_ur] =
            ppw->pv->y[ppw->pv->index_pt_delta_ur];

          ppv->y[ppv->index_pt_theta_ur] =
            ppw->pv->y[ppw->pv->index_pt_theta_ur];

          ppv->y[ppv->index_pt_shear_ur] =
            ppw->pv->y[ppw->pv->index_pt_shear_ur];

          if (ppw->approx[ppw->index_ap_ufa] == (int)ufa_off) {

            ppv->y[ppv->index_pt_l3_ur] =
              ppw->pv->y[ppw->pv->index_pt_l3_ur];

            for (l=4; l <= ppv->l_max_ur; l++)
              ppv->y[ppv->index_pt_delta_ur+l] =
                ppw->pv->y[ppw->pv->index_pt_delta_ur+l];

          }
        }

        if (pba->has_ncdm == _TRUE_) {
          index_pt = 0;
          for(n_ncdm = 0; n_ncdm < ppv->N_ncdm; n_ncdm++){
            for(index_q=0; index_q < ppv->q_size_ncdm[n_ncdm]; index_q++){
              for(l=0; l<=ppv->l_max_ncdm[n_ncdm];l++){
                // This is correct with or without ncdmfa, since ppv->lmax_ncdm is set accordingly.
                ppv->y[ppv->index_pt_psi0_ncdm1+index_pt] =
                  ppw->pv->y[ppw->pv->index_pt_psi0_ncdm1+index_pt];
                index_pt++;
              }
            }
          }
        }

        /* perturbed recombination */
        /* the initial conditions are set when tca is switched off (current block) */
        if (ppt->has_perturbed_recombination == _TRUE_){
          ppv->y[ppv->index_pt_perturbed_recombination_delta_temp] = 1./3.*ppv->y[ppw->pv->index_pt_delta_b];
          ppv->y[ppv->index_pt_perturbed_recombination_delta_chi] =0.;
        }

      }  // end of block tca ON -> tca OFF

      /* perturbed recombination */
      /* For any other transition in the approximation scheme, we should just copy the value of the perturbations, provided tca is already off (otherwise the indices are not yet allocated). For instance, we do not want to copy the values in the (k,tau) region where both UFA and TCA are engaged.*/

      if ((ppt->has_perturbed_recombination == _TRUE_)&&(pa_old[ppw->index_ap_tca]==(int)tca_off)){
        ppv->y[ppv->index_pt_perturbed_recombination_delta_temp] =
          ppw->pv->y[ppw->pv->index_pt_perturbed_recombination_delta_temp];
        ppv->y[ppv->index_pt_perturbed_recombination_delta_chi] =
          ppw->pv->y[ppw->pv->index_pt_perturbed_recombination_delta_chi];
      }


      /* -- case of switching on radiation streaming
         approximation. Provide correct initial conditions to new set
         of variables */

      if ((pa_old[ppw->index_ap_rsa] == (int)rsa_off) && (ppw->approx[ppw->index_ap_rsa] == (int)rsa_on)) {

        if (ppt->perturbations_verbose>2)
          fprintf(stdout,"Mode k=%e: switch on radiation streaming approximation at tau=%e with Omega_r=%g\n",k,tau,ppw->pvecback[pba->index_bg_Omega_r]);

        if (pba->has_ncdm == _TRUE_) {
          index_pt = 0;
          for(n_ncdm = 0; n_ncdm < ppv->N_ncdm; n_ncdm++){
            for(index_q=0; index_q < ppv->q_size_ncdm[n_ncdm]; index_q++){
              for(l=0; l<=ppv->l_max_ncdm[n_ncdm]; l++){
                ppv->y[ppv->index_pt_psi0_ncdm1+index_pt] =
                  ppw->pv->y[ppw->pv->index_pt_psi0_ncdm1+index_pt];
                index_pt++;
              }
            }
          }
        }
      }

      /* -- case of switching on ur fluid
         approximation. Provide correct initial conditions to new set
         of variables */

      if (pba->has_ur == _TRUE_) {

        if ((pa_old[ppw->index_ap_ufa] == (int)ufa_off) && (ppw->approx[ppw->index_ap_ufa] == (int)ufa_on)) {

          if (ppt->perturbations_verbose>2)
            fprintf(stdout,"Mode k=%e: switch on ur fluid approximation at tau=%e\n",k,tau);

          if (ppw->approx[ppw->index_ap_rsa] == (int)rsa_off) {

            ppv->y[ppv->index_pt_delta_g] =
              ppw->pv->y[ppw->pv->index_pt_delta_g];

            ppv->y[ppv->index_pt_theta_g] =
              ppw->pv->y[ppw->pv->index_pt_theta_g];
          }

          if ((ppw->approx[ppw->index_ap_tca] == (int)tca_off) && (ppw->approx[ppw->index_ap_rsa] == (int)rsa_off)) {

            ppv->y[ppv->index_pt_shear_g] =
              ppw->pv->y[ppw->pv->index_pt_shear_g];

            ppv->y[ppv->index_pt_l3_g] =
              ppw->pv->y[ppw->pv->index_pt_l3_g];

            for (l = 4; l <= ppw->pv->l_max_g; l++) {

              ppv->y[ppv->index_pt_delta_g+l] =
                ppw->pv->y[ppw->pv->index_pt_delta_g+l];
            }

            ppv->y[ppv->index_pt_pol0_g] =
              ppw->pv->y[ppw->pv->index_pt_pol0_g];

            ppv->y[ppv->index_pt_pol1_g] =
              ppw->pv->y[ppw->pv->index_pt_pol1_g];

            ppv->y[ppv->index_pt_pol2_g] =
              ppw->pv->y[ppw->pv->index_pt_pol2_g];

            ppv->y[ppv->index_pt_pol3_g] =
              ppw->pv->y[ppw->pv->index_pt_pol3_g];

            for (l = 4; l <= ppw->pv->l_max_pol_g; l++) {

              ppv->y[ppv->index_pt_pol0_g+l] =
                ppw->pv->y[ppw->pv->index_pt_pol0_g+l];
            }

          }

          if (ppw->approx[ppw->index_ap_rsa] == (int)rsa_off) {

            ppv->y[ppv->index_pt_delta_ur] =
              ppw->pv->y[ppw->pv->index_pt_delta_ur];

            ppv->y[ppv->index_pt_theta_ur] =
              ppw->pv->y[ppw->pv->index_pt_theta_ur];

            ppv->y[ppv->index_pt_shear_ur] =
              ppw->pv->y[ppw->pv->index_pt_shear_ur];
          }

          if (pba->has_ncdm == _TRUE_) {
            index_pt = 0;
            for(n_ncdm = 0; n_ncdm < ppv->N_ncdm; n_ncdm++){
              for(index_q=0; index_q < ppv->q_size_ncdm[n_ncdm]; index_q++){
                for(l=0; l<=ppv->l_max_ncdm[n_ncdm]; l++){
                  /* This is correct even when ncdmfa == off, since ppv->l_max_ncdm and
                      ppv->q_size_ncdm is updated.*/
                  ppv->y[ppv->index_pt_psi0_ncdm1+index_pt] =
                    ppw->pv->y[ppw->pv->index_pt_psi0_ncdm1+index_pt];
                  index_pt++;
                }
              }
            }
          }
        }
      }

      /* -- case of switching on ncdm fluid
         approximation. Provide correct initial conditions to new set
         of variables */

      if (pba->has_ncdm == _TRUE_) {

        if ((pa_old[ppw->index_ap_ncdmfa] == (int)ncdmfa_off) && (ppw->approx[ppw->index_ap_ncdmfa] == (int)ncdmfa_on)) {

          if (ppt->perturbations_verbose>2)
            fprintf(stdout,"Mode k=%e: switch on ncdm fluid approximation at tau=%e\n",k,tau);

          if (ppw->approx[ppw->index_ap_rsa] == (int)rsa_off) {

            ppv->y[ppv->index_pt_delta_g] =
              ppw->pv->y[ppw->pv->index_pt_delta_g];

            ppv->y[ppv->index_pt_theta_g] =
              ppw->pv->y[ppw->pv->index_pt_theta_g];
          }

          if ((ppw->approx[ppw->index_ap_tca] == (int)tca_off) && (ppw->approx[ppw->index_ap_rsa] == (int)rsa_off)) {

            ppv->y[ppv->index_pt_shear_g] =
              ppw->pv->y[ppw->pv->index_pt_shear_g];

            ppv->y[ppv->index_pt_l3_g] =
              ppw->pv->y[ppw->pv->index_pt_l3_g];

            for (l = 4; l <= ppw->pv->l_max_g; l++) {

              ppv->y[ppv->index_pt_delta_g+l] =
                ppw->pv->y[ppw->pv->index_pt_delta_g+l];
            }

            ppv->y[ppv->index_pt_pol0_g] =
              ppw->pv->y[ppw->pv->index_pt_pol0_g];

            ppv->y[ppv->index_pt_pol1_g] =
              ppw->pv->y[ppw->pv->index_pt_pol1_g];

            ppv->y[ppv->index_pt_pol2_g] =
              ppw->pv->y[ppw->pv->index_pt_pol2_g];

            ppv->y[ppv->index_pt_pol3_g] =
              ppw->pv->y[ppw->pv->index_pt_pol3_g];

            for (l = 4; l <= ppw->pv->l_max_pol_g; l++) {

              ppv->y[ppv->index_pt_pol0_g+l] =
                ppw->pv->y[ppw->pv->index_pt_pol0_g+l];
            }

          }

          if (pba->has_ur == _TRUE_) {

            if (ppw->approx[ppw->index_ap_rsa] == (int)rsa_off) {


              ppv->y[ppv->index_pt_delta_ur] =
                ppw->pv->y[ppw->pv->index_pt_delta_ur];

              ppv->y[ppv->index_pt_theta_ur] =
                ppw->pv->y[ppw->pv->index_pt_theta_ur];

              ppv->y[ppv->index_pt_shear_ur] =
                ppw->pv->y[ppw->pv->index_pt_shear_ur];

              if (ppw->approx[ppw->index_ap_ufa] == (int)ufa_off) {

                ppv->y[ppv->index_pt_l3_ur] =
                  ppw->pv->y[ppw->pv->index_pt_l3_ur];

                for (l=4; l <= ppv->l_max_ur; l++)
                  ppv->y[ppv->index_pt_delta_ur+l] =
                    ppw->pv->y[ppw->pv->index_pt_delta_ur+l];

              }
            }
          }

          a = ppw->pvecback[pba->index_bg_a];
          index_pt = ppw->pv->index_pt_psi0_ncdm1;
          for(n_ncdm = 0; n_ncdm < ppv->N_ncdm; n_ncdm++){
            // We are in the fluid approximation, so ncdm_l_size is always 3.
            ncdm_l_size = ppv->l_max_ncdm[n_ncdm]+1;
            rho_plus_p_ncdm = ppw->pvecback[pba->index_bg_rho_ncdm1+n_ncdm]+
              ppw->pvecback[pba->index_bg_p_ncdm1+n_ncdm];
            for(l=0; l<=2; l++){
              ppv->y[ppv->index_pt_psi0_ncdm1+ncdm_l_size*n_ncdm+l] = 0.0;
            }
            factor = pba->factor_ncdm[n_ncdm]*pow(pba->a_today/a,4);
            for(index_q=0; index_q < ppw->pv->q_size_ncdm[n_ncdm]; index_q++){
              // Integrate over distributions:
              q = pba->q_ncdm[n_ncdm][index_q];
              q2 = q*q;
              epsilon = sqrt(q2+a*a*pba->M_ncdm[n_ncdm]*pba->M_ncdm[n_ncdm]);
              ppv->y[ppv->index_pt_psi0_ncdm1+ncdm_l_size*n_ncdm] +=
                pba->w_ncdm[n_ncdm][index_q]*q2*epsilon*
                ppw->pv->y[index_pt];

              ppv->y[ppv->index_pt_psi0_ncdm1+ncdm_l_size*n_ncdm+1] +=
                pba->w_ncdm[n_ncdm][index_q]*q2*q*
                ppw->pv->y[index_pt+1];

              ppv->y[ppv->index_pt_psi0_ncdm1+ncdm_l_size*n_ncdm+2] +=
                pba->w_ncdm[n_ncdm][index_q]*q2*q2/epsilon*
                ppw->pv->y[index_pt+2];

              //Jump to next momentum bin in ppw->pv->y:
              index_pt += (ppw->pv->l_max_ncdm[n_ncdm]+1);
            }
            ppv->y[ppv->index_pt_psi0_ncdm1+ncdm_l_size*n_ncdm] *=factor/ppw->pvecback[pba->index_bg_rho_ncdm1+n_ncdm];
            ppv->y[ppv->index_pt_psi0_ncdm1+ncdm_l_size*n_ncdm+1] *=k*factor/rho_plus_p_ncdm;
            ppv->y[ppv->index_pt_psi0_ncdm1+ncdm_l_size*n_ncdm+2] *=2.0/3.0*factor/rho_plus_p_ncdm;
          }
        }
      }
    }

    /** - --> (b) for the vector mode */

    if (_vectors_) {

      /** - ---> (b.1.) check that the change of approximation scheme makes
          sense (note: before calling this routine there is already a
          check that we wish to change only one approximation flag at
          a time) */

      class_test((pa_old[ppw->index_ap_tca] == (int)tca_off) && (ppw->approx[ppw->index_ap_tca] == (int)tca_on),
                 ppt->error_message,
                 "at tau=%g: the tight-coupling approximation can be switched off, not on",tau);

      /** - ---> (b.2.) some variables (gw, gwdot, ...) are not affected by
          any approximation. They need to be reconducted whatever
          the approximation switching is. We treat them here. Below
          we will treat other variables case by case. */

      if (ppt->gauge == synchronous){

        ppv->y[ppv->index_pt_hv_prime] =
          ppw->pv->y[ppw->pv->index_pt_hv_prime];

      }
      if (ppt->gauge == newtonian){

        ppv->y[ppv->index_pt_V] =
          ppw->pv->y[ppw->pv->index_pt_V];

      }

      ppv->y[ppv->index_pt_theta_b] =
        ppw->pv->y[ppw->pv->index_pt_theta_b];


      /* -- case of switching off tight coupling
         approximation. Provide correct initial conditions to new set
         of variables */

      if ((pa_old[ppw->index_ap_tca] == (int)tca_on) && (ppw->approx[ppw->index_ap_tca] == (int)tca_off)) {

        if (ppt->perturbations_verbose>2)
          fprintf(stdout,"Mode k=%e: switch off tight-coupling approximation at tau=%e\n",k,tau);

        ppv->y[ppv->index_pt_delta_g] = 0.0; //TBC
        //-4./3.*ppw->pv->y[ppw->pv->index_pt_gwdot]/ppw->pvecthermo[pth->index_th_dkappa];

        ppv->y[ppv->index_pt_pol0_g] = 0.0; //TBC
        //1./3.*ppw->pv->y[ppw->pv->index_pt_gwdot]/ppw->pvecthermo[pth->index_th_dkappa];
      }

      /* -- case of switching on radiation streaming
         approximation. Provide correct initial conditions to new set
         of variables */

      if ((pa_old[ppw->index_ap_rsa] == (int)rsa_off) && (ppw->approx[ppw->index_ap_rsa] == (int)rsa_on)) {

        if (ppt->perturbations_verbose>2)
          fprintf(stdout,"Mode k=%e: switch on radiation streaming approximation at tau=%e with Omega_r=%g\n",k,tau,ppw->pvecback[pba->index_bg_Omega_r]);

      }

    }

    /** - --> (c) for the tensor mode */

    if (_tensors_) {

      /** - ---> (c.1.) check that the change of approximation scheme makes
          sense (note: before calling this routine there is already a
          check that we wish to change only one approximation flag at
          a time) */

      class_test((pa_old[ppw->index_ap_tca] == (int)tca_off) && (ppw->approx[ppw->index_ap_tca] == (int)tca_on),
                 ppt->error_message,
                 "at tau=%g: the tight-coupling approximation can be switched off, not on",tau);

      /** - ---> (c.2.) some variables (gw, gwdot, ...) are not affected by
          any approximation. They need to be reconducted whatever
          the approximation switching is. We treat them here. Below
          we will treat other variables case by case. */


      ppv->y[ppv->index_pt_gw] =
        ppw->pv->y[ppw->pv->index_pt_gw];

      ppv->y[ppv->index_pt_gwdot] =
        ppw->pv->y[ppw->pv->index_pt_gwdot];

      if (ppt->evolve_tensor_ur == _TRUE_){

        /* For now, neutrinos go here. */
        ppv->y[ppv->index_pt_delta_ur] =
          ppw->pv->y[ppw->pv->index_pt_delta_ur];

        ppv->y[ppv->index_pt_theta_ur] =
          ppw->pv->y[ppw->pv->index_pt_theta_ur];

        ppv->y[ppv->index_pt_shear_ur] =
          ppw->pv->y[ppw->pv->index_pt_shear_ur];

        ppv->y[ppv->index_pt_l3_ur] =
          ppw->pv->y[ppw->pv->index_pt_l3_ur];

        for (l=4; l <= ppv->l_max_ur; l++)
          ppv->y[ppv->index_pt_delta_ur+l] =
            ppw->pv->y[ppw->pv->index_pt_delta_ur+l];

      }

      if (ppt->evolve_tensor_ncdm == _TRUE_){

        index_pt = 0;
        for(n_ncdm = 0; n_ncdm < ppv->N_ncdm; n_ncdm++){
          for(index_q=0; index_q < ppv->q_size_ncdm[n_ncdm]; index_q++){
            for(l=0; l<=ppv->l_max_ncdm[n_ncdm];l++){
              // This is correct with or without ncdmfa, since ppv->lmax_ncdm is set accordingly.
              ppv->y[ppv->index_pt_psi0_ncdm1+index_pt] =
                ppw->pv->y[ppw->pv->index_pt_psi0_ncdm1+index_pt];
              index_pt++;
            }
          }
        }
      }

      /* -- case of switching off tight coupling
         approximation. Provide correct initial conditions to new set
         of variables */

      if ((pa_old[ppw->index_ap_tca] == (int)tca_on) && (ppw->approx[ppw->index_ap_tca] == (int)tca_off)) {

        if (ppt->perturbations_verbose>2)
          fprintf(stdout,"Mode k=%e: switch off tight-coupling approximation at tau=%e\n",k,tau);

        ppv->y[ppv->index_pt_delta_g] = -4./3.*ppw->pv->y[ppw->pv->index_pt_gwdot]/ppw->pvecthermo[pth->index_th_dkappa];

        ppv->y[ppv->index_pt_pol0_g] = 1./3.*ppw->pv->y[ppw->pv->index_pt_gwdot]/ppw->pvecthermo[pth->index_th_dkappa];
      }

      /* -- case of switching on radiation streaming
         approximation. Provide correct initial conditions to new set
         of variables */

      if ((pa_old[ppw->index_ap_rsa] == (int)rsa_off) && (ppw->approx[ppw->index_ap_rsa] == (int)rsa_on)) {

        if (ppt->perturbations_verbose>2)
          fprintf(stdout,"Mode k=%e: switch on radiation streaming approximation at tau=%e with Omega_r=%g\n",k,tau,ppw->pvecback[pba->index_bg_Omega_r]);

      }
    }

    /** - --> (d) free the previous vector of perturbations */

    class_call(perturb_vector_free(ppw->pv),
               ppt->error_message,
               ppt->error_message);

    /** - --> (e) let ppw-->pv points towards the perturb_vector structure
        that we just created */

    ppw->pv = ppv;

  }

  return _SUCCESS_;
}

/**
 * Free the perturb_vector structure.
 *
 * @param pv        Input: pointer to perturb_vector structure to be freed
 * @return the error status
 */

int perturb_vector_free(
                        struct perturb_vector * pv
                        ) {

  if (pv->l_max_ncdm != NULL) free(pv->l_max_ncdm);
  if (pv->q_size_ncdm != NULL) free(pv->q_size_ncdm);
  free(pv->y);
  free(pv->dy);
  free(pv->used_in_sources);
  free(pv);

  return _SUCCESS_;
}

/**
 * For each mode, wavenumber and initial condition, this function
 * initializes in the vector all values of perturbed variables (in a
 * given gauge). It is assumed here that all values have previously been
 * set to zero, only non-zero values are set here.
 *
 * @param ppr        Input: pointer to precision structure
 * @param pba        Input: pointer to background structure
 * @param ppt        Input: pointer to the perturbation structure
 * @param index_md   Input: index of mode under consideration (scalar/.../tensor)
 * @param index_ic   Input: index of initial condition under consideration (ad, iso...)
 * @param k          Input: wavenumber
 * @param tau        Input: conformal time
 * @param ppw        Input/Output: workspace containing in input the approximation scheme, the background/thermodynamics/metric quantities, and eventually the previous vector y; and in output the new vector y.
 * @return the error status
 */

int perturb_initial_conditions(struct precision * ppr,
                               struct background * pba,
                               struct perturbs * ppt,
                               int index_md,
                               int index_ic,
                               double k,
                               double tau,
                               struct perturb_workspace * ppw
                               ) {
  /** Summary: */

  /** --> Declare local variables */

  double a,a_prime_over_a;
  double delta_ur=0.,theta_ur=0.,shear_ur=0.,l3_ur=0.,eta=0.,delta_cdm=0.,alpha, alpha_prime;
  double delta_dr=0;
  double q,epsilon,k2;
  int index_q,n_ncdm,idx;
  double rho_r,rho_m,rho_nu,rho_m_over_rho_r;
  double fracnu,fracg,fracb,fraccdm,om;
  double ktau_two,ktau_three;
  double f_dr;

  double delta_tot;
  double velocity_tot;
  double s2_squared;

  /** --> For scalars */

  if (_scalars_) {

    /** - (a) compute relevant background quantities: compute rho_r,
        rho_m, rho_nu (= all relativistic except photons), and their
        ratio. */

    class_call(background_at_tau(pba,
                                 tau,
                                 pba->normal_info,
                                 pba->inter_normal,
                                 &(ppw->last_index_back),
                                 ppw->pvecback),
               pba->error_message,
               ppt->error_message);

    a = ppw->pvecback[pba->index_bg_a];

    a_prime_over_a = ppw->pvecback[pba->index_bg_H]*a;

    /* 8piG/3 rho_r(t_i) */
    rho_r = ppw->pvecback[pba->index_bg_rho_g];

    /* 8piG/3 rho_m(t_i) */
    rho_m = ppw->pvecback[pba->index_bg_rho_b];

    /* 8piG/3 rho_nu(t_i) (all neutrinos and collisionless relics being relativistic at that time) */
    rho_nu = 0.;

    if (pba->has_cdm == _TRUE_) {
      rho_m += ppw->pvecback[pba->index_bg_rho_cdm];
    }

    if (pba->has_dcdm == _TRUE_) {
      rho_m += ppw->pvecback[pba->index_bg_rho_dcdm];
    }

    if (pba->has_dr == _TRUE_) {
      rho_r += ppw->pvecback[pba->index_bg_rho_dr];
      rho_nu += ppw->pvecback[pba->index_bg_rho_dr];
    }

    if (pba->has_ur == _TRUE_) {
      rho_r += ppw->pvecback[pba->index_bg_rho_ur];
      rho_nu += ppw->pvecback[pba->index_bg_rho_ur];
    }

    if (pba->has_ncdm == _TRUE_) {
      for(n_ncdm=0; n_ncdm<pba->N_ncdm; n_ncdm++){
        rho_r += ppw->pvecback[pba->index_bg_rho_ncdm1 + n_ncdm];
        rho_nu += ppw->pvecback[pba->index_bg_rho_ncdm1 + n_ncdm];
      }
    }

    class_test(rho_r == 0.,
               ppt->error_message,
               "stop to avoid division by zero");

    /* f_nu = Omega_nu(t_i) / Omega_r(t_i) */
    fracnu = rho_nu/rho_r;

    /* f_g = Omega_g(t_i) / Omega_r(t_i) */
    fracg = ppw->pvecback[pba->index_bg_rho_g]/rho_r;

    /* f_b = Omega_b(t_i) / Omega_m(t_i) */
    fracb = ppw->pvecback[pba->index_bg_rho_b]/rho_m;

    /* f_cdm = Omega_cdm(t_i) / Omega_m(t_i) */
    fraccdm = 1.-fracb;

    /* Omega_m(t_i) / Omega_r(t_i) */
    rho_m_over_rho_r = rho_m/rho_r;

    /* omega = Omega_m(t_i) a(t_i) H(t_i) / sqrt(Omega_r(t_i))
       = Omega_m(t_0) a(t_0) H(t_0) / sqrt(Omega_r(t_0)) assuming rho_m in a-3 and rho_r in a^-4
       = (8piG/3 rho_m(t_i)) a(t_i) / sqrt(8piG/3 rho_r(t_i))  in Mpc-1
       This (a priori strange) parameter is the relevant one for expressing a
       as a function of tau during radiation and matter domination (but not DE domination).
       Indeed the exact solution of Friedmann when there is only radiation and matter in
       the universe is
       a = [H(t_0)^2 Omega_m(t_0) a(t_0)^3 / 4] x [tau^2 + 4 tau / omega]
    */
    om = a*rho_m/sqrt(rho_r);

    /* (k tau)^2, (k tau)^3 */
    ktau_two=k*k*tau*tau;
    ktau_three=k*tau*ktau_two;


    /* curvature-dependent factors */

    s2_squared = 1.-3.*pba->K/k/k;

    /** - (b) starts by setting everything in synchronous gauge. If
        another gauge is needed, we will perform a gauge
        transformation below. */

    /** - --> (b.1.) adiabatic */

    if ((ppt->has_ad == _TRUE_) && (index_ic == ppt->index_ic_ad)) {

      /* The following formulas are valid at leading order in
         (k*tau) and (om*tau), and order zero in
         tight-coupling. Identical to first order terms in CRS,
         except for normalization (when ppr->curvature_ini=1, tau=1:
         leads to factor 1/2 difference between CRS formulas with
         beta1=0). Identical to CAMB when om set to zero in theta_g,
         theta_ur, shear_ur, tau

         In the non-flat case the relation R=eta is still valid
         outside the horizon for adiabatic IC. Hence eta is still
         set to ppr->curvature_ini at leading order.  Factors s2
         appear through the solution of Einstein equations and
         equations of motion. */

      /* photon density */
      ppw->pv->y[ppw->pv->index_pt_delta_g] = - ktau_two/3. * (1.-om*tau/5.)
        * ppr->curvature_ini * s2_squared;

      /* photon velocity */
      ppw->pv->y[ppw->pv->index_pt_theta_g] = - k*ktau_three/36. * (1.-3.*(1.+5.*fracb-fracnu)/20./(1.-fracnu)*om*tau)
        * ppr->curvature_ini * s2_squared;

      /* tighly-coupled baryons */
      ppw->pv->y[ppw->pv->index_pt_delta_b] = 3./4.*ppw->pv->y[ppw->pv->index_pt_delta_g]; /* baryon density */
      ppw->pv->y[ppw->pv->index_pt_theta_b] = ppw->pv->y[ppw->pv->index_pt_theta_g]; /* baryon velocity */

      if (pba->has_cdm == _TRUE_) {
        ppw->pv->y[ppw->pv->index_pt_delta_cdm] = 3./4.*ppw->pv->y[ppw->pv->index_pt_delta_g]; /* cdm density */
        /* cdm velocity vanishes in the synchronous gauge */
      }

      if (pba->has_dcdm == _TRUE_) {
        ppw->pv->y[ppw->pv->index_pt_delta_dcdm] = 3./4.*ppw->pv->y[ppw->pv->index_pt_delta_g]; /* dcdm density */
        /* dcdm velocity velocity vanishes initially in the synchronous gauge */

      }


      /* fluid (assumes wa=0, if this is not the case the
         fluid will catch anyway the attractor solution) */
      if (pba->has_fld == _TRUE_) {

        ppw->pv->y[ppw->pv->index_pt_delta_fld] = - ktau_two/4.*(1.+pba->w0_fld+pba->wa_fld)*(4.-3.*pba->cs2_fld)/(4.-6.*(pba->w0_fld+pba->wa_fld)+3.*pba->cs2_fld) * ppr->curvature_ini * s2_squared; /* from 1004.5509 */ //TBC: curvature

        ppw->pv->y[ppw->pv->index_pt_theta_fld] = - k*ktau_three/4.*pba->cs2_fld/(4.-6.*(pba->w0_fld+pba->wa_fld)+3.*pba->cs2_fld) * ppr->curvature_ini * s2_squared; /* from 1004.5509 */ //TBC:curvature

      }

      if (pba->has_scf == _TRUE_) {
        /** - ---> Canonical field (solving for the perturbations):
         *  initial perturbations set to zero, they should reach the attractor soon enough.
         *  - --->  TODO: Incorporate the attractor IC from 1004.5509.
         *  delta_phi \f$ = -(a/k)^2/\phi'(\rho + p)\theta \f$,
         *  delta_phi_prime \f$ = a^2/\phi' \f$ (delta_rho_phi + V'delta_phi),
         *  and assume theta, delta_rho as for perfect fluid
         *  with \f$ c_s^2 = 1 \f$ and w = 1/3 (ASSUMES radiation TRACKING)
        */

        ppw->pv->y[ppw->pv->index_pt_phi_scf] = 0.;
        /*  a*a/k/k/ppw->pvecback[pba->index_bg_phi_prime_scf]*k*ktau_three/4.*1./(4.-6.*(1./3.)+3.*1.) * (ppw->pvecback[pba->index_bg_rho_scf] + ppw->pvecback[pba->index_bg_p_scf])* ppr->curvature_ini * s2_squared; */

        ppw->pv->y[ppw->pv->index_pt_phi_prime_scf] = 0.;
        /* delta_fld expression * rho_scf with the w = 1/3, c_s = 1
            a*a/ppw->pvecback[pba->index_bg_phi_prime_scf]*( - ktau_two/4.*(1.+1./3.)*(4.-3.*1.)/(4.-6.*(1/3.)+3.*1.)*ppw->pvecback[pba->index_bg_rho_scf] - ppw->pvecback[pba->index_bg_dV_scf]*ppw->pv->y[ppw->pv->index_pt_phi_scf])* ppr->curvature_ini * s2_squared; */
      }

      /* all relativistic relics: ur, early ncdm, dr */

      if ((pba->has_ur == _TRUE_) || (pba->has_ncdm == _TRUE_) || (pba->has_dr == _TRUE_)) {

        delta_ur = ppw->pv->y[ppw->pv->index_pt_delta_g]; /* density of ultra-relativistic neutrinos/relics */

        theta_ur = - k*ktau_three/36./(4.*fracnu+15.) * (4.*fracnu+11.+12.*s2_squared-3.*(8.*fracnu*fracnu+50.*fracnu+275.)/20./(2.*fracnu+15.)*tau*om) * ppr->curvature_ini * s2_squared; /* velocity of ultra-relativistic neutrinos/relics */ //TBC

        shear_ur = ktau_two/(45.+12.*fracnu) * (3.*s2_squared-1.) * (1.+(4.*fracnu-5.)/4./(2.*fracnu+15.)*tau*om) * ppr->curvature_ini;//TBC /s2_squared; /* shear of ultra-relativistic neutrinos/relics */  //TBC:0

        l3_ur = ktau_three*2./7./(12.*fracnu+45.)* ppr->curvature_ini;//TBC

        if (pba->has_dr == _TRUE_) delta_dr = delta_ur;

      }

      /* synchronous metric perturbation eta */
      //eta = ppr->curvature_ini * (1.-ktau_two/12./(15.+4.*fracnu)*(5.+4.*fracnu - (16.*fracnu*fracnu+280.*fracnu+325)/10./(2.*fracnu+15.)*tau*om)) /  s2_squared;
      //eta = ppr->curvature_ini * s2_squared * (1.-ktau_two/12./(15.+4.*fracnu)*(15.*s2_squared-10.+4.*s2_squared*fracnu - (16.*fracnu*fracnu+280.*fracnu+325)/10./(2.*fracnu+15.)*tau*om));
      eta = ppr->curvature_ini * (1.-ktau_two/12./(15.+4.*fracnu)*(5.+4.*s2_squared*fracnu - (16.*fracnu*fracnu+280.*fracnu+325)/10./(2.*fracnu+15.)*tau*om));

    }

    /* isocurvature initial conditions taken from Bucher, Moodely,
       Turok 99, with just a different normalization convention for
       tau and the scale factor. [k tau] from BMT99 is left invariant
       because it is the ratio [k/aH]. But [Omega_i,0 tau] from BMT99
       must be replaced by [frac_i*om*tau/4]. Some doubts remain about
       the niv formulas, that should be recheked at some point. We
       also checked that for bi,cdi,nid, everything coincides exactly
       with the CAMB formulas. */

    /** - --> (b.2.) Cold dark matter Isocurvature */

    if ((ppt->has_cdi == _TRUE_) && (index_ic == ppt->index_ic_cdi)) {

      class_test(pba->has_cdm == _FALSE_,
                 ppt->error_message,
                 "not consistent to ask for CDI in absence of CDM!");

      ppw->pv->y[ppw->pv->index_pt_delta_g] = ppr->entropy_ini*fraccdm*om*tau*(-2./3.+om*tau/4.);
      ppw->pv->y[ppw->pv->index_pt_theta_g] = -ppr->entropy_ini*fraccdm*om*ktau_two/12.;

      ppw->pv->y[ppw->pv->index_pt_delta_b] = 3./4.*ppw->pv->y[ppw->pv->index_pt_delta_g];
      ppw->pv->y[ppw->pv->index_pt_theta_b] = ppw->pv->y[ppw->pv->index_pt_theta_g];

      ppw->pv->y[ppw->pv->index_pt_delta_cdm] = ppr->entropy_ini+3./4.*ppw->pv->y[ppw->pv->index_pt_delta_g];

      if ((pba->has_ur == _TRUE_) || (pba->has_ncdm == _TRUE_)) {

        delta_ur = ppw->pv->y[ppw->pv->index_pt_delta_g];
        theta_ur = ppw->pv->y[ppw->pv->index_pt_theta_g];
        shear_ur = -ppr->entropy_ini*fraccdm*ktau_two*tau*om/6./(2.*fracnu+15.);

      }

      eta = -ppr->entropy_ini*fraccdm*om*tau*(1./6.-om*tau/16.);

    }

    /** - --> (b.3.) Baryon Isocurvature */

    if ((ppt->has_bi == _TRUE_) && (index_ic == ppt->index_ic_bi)) {

      ppw->pv->y[ppw->pv->index_pt_delta_g] = ppr->entropy_ini*fracb*om*tau*(-2./3.+om*tau/4.);
      ppw->pv->y[ppw->pv->index_pt_theta_g] = -ppr->entropy_ini*fracb*om*ktau_two/12.;

      ppw->pv->y[ppw->pv->index_pt_delta_b] = ppr->entropy_ini+3./4.*ppw->pv->y[ppw->pv->index_pt_delta_g];
      ppw->pv->y[ppw->pv->index_pt_theta_b] = ppw->pv->y[ppw->pv->index_pt_theta_g];

      if (pba->has_cdm == _TRUE_) {

        ppw->pv->y[ppw->pv->index_pt_delta_cdm] = 3./4.*ppw->pv->y[ppw->pv->index_pt_delta_g];

      }

      if ((pba->has_ur == _TRUE_) || (pba->has_ncdm == _TRUE_)) {

        delta_ur = ppw->pv->y[ppw->pv->index_pt_delta_g];
        theta_ur = ppw->pv->y[ppw->pv->index_pt_theta_g];
        shear_ur = -ppr->entropy_ini*fracb*ktau_two*tau*om/6./(2.*fracnu+15.);

      }

      eta = -ppr->entropy_ini*fracb*om*tau*(1./6.-om*tau/16.);

    }

    /** - --> (b.4.) Neutrino density Isocurvature */

    if ((ppt->has_nid == _TRUE_) && (index_ic == ppt->index_ic_nid)) {

      class_test((pba->has_ur == _FALSE_) && (pba->has_ncdm == _FALSE_),
                 ppt->error_message,
                 "not consistent to ask for NID in absence of ur or ncdm species!");

      ppw->pv->y[ppw->pv->index_pt_delta_g] = ppr->entropy_ini*fracnu/fracg*(-1.+ktau_two/6.);
      ppw->pv->y[ppw->pv->index_pt_theta_g] = -ppr->entropy_ini*fracnu/fracg*k*k*tau*(1./4.-fracb/fracg*3./16.*om*tau);

      ppw->pv->y[ppw->pv->index_pt_delta_b] = ppr->entropy_ini*fracnu/fracg/8.*ktau_two;
      ppw->pv->y[ppw->pv->index_pt_theta_b] = ppw->pv->y[ppw->pv->index_pt_theta_g];

      if (pba->has_cdm == _TRUE_) {

        ppw->pv->y[ppw->pv->index_pt_delta_cdm] = -ppr->entropy_ini*fracnu*fracb/fracg/80.*ktau_two*om*tau;

      }

      delta_ur = ppr->entropy_ini*(1.-ktau_two/6.);
      theta_ur = ppr->entropy_ini*k*k*tau/4.;
      shear_ur = ppr->entropy_ini*ktau_two/(4.*fracnu+15.)/2.;

      eta = -ppr->entropy_ini*fracnu/(4.*fracnu+15.)/6.*ktau_two;

    }

    /** - --> (b.5.) Neutrino velocity Isocurvature */

    if ((ppt->has_niv == _TRUE_) && (index_ic == ppt->index_ic_niv)) {

      class_test((pba->has_ur == _FALSE_) && (pba->has_ncdm == _FALSE_),
                 ppt->error_message,
                 "not consistent to ask for NIV in absence of ur or ncdm species!");

      ppw->pv->y[ppw->pv->index_pt_delta_g] = ppr->entropy_ini*k*tau*fracnu/fracg*
        (1. - 3./16.*fracb*(2.+fracg)/fracg*om*tau); /* small diff wrt camb */

      ppw->pv->y[ppw->pv->index_pt_theta_g] = ppr->entropy_ini*fracnu/fracg*3./4.*k*
        (-1.+3./4.*fracb/fracg*om*tau+3./16.*om*om*tau*tau*fracb/fracg/fracg*(fracg-3.*fracb)+ktau_two/6.);

      ppw->pv->y[ppw->pv->index_pt_delta_b] = 3./4.*ppw->pv->y[ppw->pv->index_pt_delta_g]; /* small diff wrt camb */
      ppw->pv->y[ppw->pv->index_pt_theta_b] = ppw->pv->y[ppw->pv->index_pt_theta_g];

      if (pba->has_cdm == _TRUE_) {

        ppw->pv->y[ppw->pv->index_pt_delta_cdm] = -ppr->entropy_ini*9./64.*fracnu*fracb/fracg*k*tau*om*tau;

      }

      delta_ur = -ppr->entropy_ini*k*tau*(1.+3./16.*fracb*fracnu/fracg*om*tau);  /* small diff wrt camb */
      theta_ur = ppr->entropy_ini*3./4.*k*(1. - 1./6.*ktau_two*(4.*fracnu+9.)/(4.*fracnu+5.));
      shear_ur = ppr->entropy_ini/(4.*fracnu+15.)*k*tau*(1. + 3.*om*tau*fracnu/(4.*fracnu+15.)); /* small diff wrt camb */

      eta = ppr->entropy_ini*fracnu*k*tau*(-1./(4.*fracnu+5.) + (-3./64.*fracb/fracg+15./4./(4.*fracnu+15.)/(4.*fracnu+5.)*om*tau)); /* small diff wrt camb */

    }

    /** - (c) If the needed gauge is really the synchronous gauge, we need to affect the previously computed value of eta to the actual variable eta */

    if (ppt->gauge == synchronous) {

      ppw->pv->y[ppw->pv->index_pt_eta] = eta;
    }


    /** - (d) If the needed gauge is the newtonian gauge, we must compute alpha and then perform a gauge transformation for each variable */

    if (ppt->gauge == newtonian) {

      /* alpha is like in Ma & Bertschinger: (h'+6 eta')/(2k^2). We obtain it from the first two Einstein equations:

         alpha = [eta + 3/2 (a'/a)^2 (delta_rho/rho_c) / k^2 /s_2^2 + 3/2 (a'/a)^3 3 ((rho+p)theta/rho_c) / k^4 / s_2^2] / (a'/a)
         = [eta + 3/2 (a'/a)^2 / k^2 /s_2^2 {delta_tot + 3 (a'/a) /k^2 velocity_tot}] / (a'/a)

         with

         delta_tot = (delta_rho/rho_c)
         = [rho_r delta_r + rho_m delta_m] / (rho_r + rho_m)
         = [delta_r + (rho_m/rho_r) delta_m] / (1 + rho_m/rho_r)
         = [(f_g delta_g + f_nu delta_nu) + (rho_m/rho_r) (f_b delta_b + f_cdm delta_cdm)] / (1 + rho_m/rho_r)

         velocity_tot = ((rho+p)theta/rho_c)
         = [(4/3) rho_r theta_r + rho_m theta_m] / (rho_r + rho_m)
         = [(4/3) theta_r + (rho_m/rho_r) theta_m] / (1 + rho_m/rho_r)
         = [(4/3) (f_g theta_g + f_nu theta_nu) + (rho_m/rho_r) (f_b delta_b + f_cdm 0)] / (1 + rho_m/rho_r)
      */

      if (pba->has_cdm == _TRUE_)
        delta_cdm = ppw->pv->y[ppw->pv->index_pt_delta_cdm];
      else if (pba->has_dcdm == _TRUE_)
        delta_cdm = ppw->pv->y[ppw->pv->index_pt_delta_dcdm];
      else
        delta_cdm=0.;

      // note: if there are no neutrinos, fracnu, delta_ur and theta_ur below will consistently be zero.

      delta_tot = (fracg*ppw->pv->y[ppw->pv->index_pt_delta_g]+fracnu*delta_ur+rho_m_over_rho_r*(fracb*ppw->pv->y[ppw->pv->index_pt_delta_b]+fraccdm*delta_cdm))/(1.+rho_m_over_rho_r);

      velocity_tot = ((4./3.)*(fracg*ppw->pv->y[ppw->pv->index_pt_theta_g]+fracnu*theta_ur) + rho_m_over_rho_r*fracb*ppw->pv->y[ppw->pv->index_pt_theta_b])/(1.+rho_m_over_rho_r);

      alpha = (eta + 3./2.*a_prime_over_a*a_prime_over_a/k/k/s2_squared*(delta_tot + 3.*a_prime_over_a/k/k*velocity_tot))/a_prime_over_a;

      ppw->pv->y[ppw->pv->index_pt_phi] = eta - a_prime_over_a*alpha;

      ppw->pv->y[ppw->pv->index_pt_delta_g] -= 4.*a_prime_over_a*alpha;
      ppw->pv->y[ppw->pv->index_pt_theta_g] += k*k*alpha;

      ppw->pv->y[ppw->pv->index_pt_delta_b] -= 3.*a_prime_over_a*alpha;
      ppw->pv->y[ppw->pv->index_pt_theta_b] += k*k*alpha;

      if (pba->has_cdm == _TRUE_) {
        ppw->pv->y[ppw->pv->index_pt_delta_cdm] -= 3.*a_prime_over_a*alpha;
        ppw->pv->y[ppw->pv->index_pt_theta_cdm] = k*k*alpha;
      }

      if (pba->has_dcdm == _TRUE_) {
        ppw->pv->y[ppw->pv->index_pt_delta_dcdm] += (-3.*a_prime_over_a - a*pba->Gamma_dcdm)*alpha;
        ppw->pv->y[ppw->pv->index_pt_theta_dcdm] = k*k*alpha;
      }

      /* fluid */
      if (pba->has_fld == _TRUE_) {
        ppw->pv->y[ppw->pv->index_pt_delta_fld] += 3*(1.+pba->w0_fld+pba->wa_fld)*a_prime_over_a*alpha;
        ppw->pv->y[ppw->pv->index_pt_theta_fld] += k*k*alpha;
      }

      /* scalar field: check */
      if (pba->has_scf == _TRUE_) {
        alpha_prime = 0.0;
          /* - 2. * a_prime_over_a * alpha + eta
             - 4.5 * (a2/k2) * ppw->rho_plus_p_shear; */

        ppw->pv->y[ppw->pv->index_pt_phi_scf] += alpha*ppw->pvecback[pba->index_bg_phi_prime_scf];
        ppw->pv->y[ppw->pv->index_pt_phi_prime_scf] +=
          (-2.*a_prime_over_a*alpha*ppw->pvecback[pba->index_bg_phi_prime_scf]
           -a*a* dV_scf(pba,ppw->pvecback[pba->index_bg_phi_scf])*alpha
           +ppw->pvecback[pba->index_bg_phi_prime_scf]*alpha_prime);
      }

      if ((pba->has_ur == _TRUE_) || (pba->has_ncdm == _TRUE_) || (pba->has_dr == _TRUE_)) {

        delta_ur -= 4.*a_prime_over_a*alpha;
        theta_ur += k*k*alpha;
        /* shear and l3 are gauge invariant */

        if (pba->has_dr == _TRUE_)
          delta_dr += (-4.*a_prime_over_a + a*pba->Gamma_dcdm*ppw->pvecback[pba->index_bg_rho_dcdm]/ppw->pvecback[pba->index_bg_rho_dr])*alpha;

      }

    } /* end of gauge transformation to newtonian gauge */

      /** - (e) In any gauge, we should now implement the relativistic initial conditions in ur and ncdm variables */

    if (pba->has_ur == _TRUE_) {

      ppw->pv->y[ppw->pv->index_pt_delta_ur] = delta_ur;

      ppw->pv->y[ppw->pv->index_pt_theta_ur] = theta_ur;

      ppw->pv->y[ppw->pv->index_pt_shear_ur] = shear_ur;

      ppw->pv->y[ppw->pv->index_pt_l3_ur] = l3_ur;

    }

    if (pba->has_ncdm == _TRUE_) {
      idx = ppw->pv->index_pt_psi0_ncdm1;
      for (n_ncdm=0; n_ncdm < pba->N_ncdm; n_ncdm++){

        for (index_q=0; index_q < ppw->pv->q_size_ncdm[n_ncdm]; index_q++) {

          q = pba->q_ncdm[n_ncdm][index_q];

          epsilon = sqrt(q*q+a*a*pba->M_ncdm[n_ncdm]*pba->M_ncdm[n_ncdm]);

          ppw->pv->y[idx] = -0.25 * delta_ur * pba->dlnf0_dlnq_ncdm[n_ncdm][index_q];

          ppw->pv->y[idx+1] =  -epsilon/3./q/k*theta_ur* pba->dlnf0_dlnq_ncdm[n_ncdm][index_q];

          ppw->pv->y[idx+2] = -0.5 * shear_ur * pba->dlnf0_dlnq_ncdm[n_ncdm][index_q];

          ppw->pv->y[idx+3] = -0.25 * l3_ur * pba->dlnf0_dlnq_ncdm[n_ncdm][index_q];

          //Jump to next momentum bin:
          idx += (ppw->pv->l_max_ncdm[n_ncdm]+1);

        }
      }
    }

    if (pba->has_dr == _TRUE_) {

      f_dr = pow(pow(a/pba->a_today,2)/pba->H0,2)*ppw->pvecback[pba->index_bg_rho_dr];

      ppw->pv->y[ppw->pv->index_pt_F0_dr] = delta_dr*f_dr;

      ppw->pv->y[ppw->pv->index_pt_F0_dr+1] = 4./(3.*k)*theta_ur*f_dr;

      ppw->pv->y[ppw->pv->index_pt_F0_dr+2] = 2.*shear_ur*f_dr;

      ppw->pv->y[ppw->pv->index_pt_F0_dr+3] = l3_ur*f_dr;

    }

  }
  /** --> For tensors */

  if (_tensors_) {

    /** tensor initial conditions take into account the fact that
       scalar (resp. tensor) \f$ C_l\f$'s are related to the real space
       power spectrum of curvature (resp. of the tensor part of
       metric perturbations)

       \f[ <R(x) R(x)>  \ \  \sum_{ij} <h_{ij}(x) h^{ij}(x)> \f]

       In momentum space it is conventional to use the modes R(k)
       and h(k) where the quantity h obeying to the equation of
       propagation:

       \f[ h'' + \frac{2a'}{a} h + [k2+2K] h = 12\pi Ga2 (\rho+p) \sigma = 8\pi Ga2 p \pi \f]

       and the power spectra in real space and momentum space are related through:

       \f[ <R(x) R(x)> = \int \frac{dk}{k} \left[ \frac{k^3}{2\pi^2} <R(k)R(k)^*>\right] = \int \frac{dk}{k} \mathcal{P}_R(k) \f]
       \f[\sum_{ij} <h_{ij}(x) h^{ij}(x)> = \frac{dk}{k} \left[ \frac{k^3}{2\pi^2} F\left(\frac{k^2}{K}\right) <h(k)h(k)^*>\right] = \int \frac{dk}{k} F\left(\frac{k^2}{K}\right) \mathcal{P}_h(k) \f]

       where \f$ \mathcal{P}_R\f$ and \f$ \mathcal{P}_h\f$ are the dimensionless spectrum of
       curvature R, and F is a function of k2/K, where K is the curvature
       parameter. F is equal to one in flat space (K=0), and coming
       from the contraction of the laplacian eigentensor \f$ Q_{ij}\f$ with
       itself. We will give F explicitly below.

       Similarly the scalar (S) and tensor (T) \f$ C_l\f$'s are given by

       \f[ C_l^S = 4\pi \int \frac{dk}{k} [\Delta_l^S(q)]^2 \mathcal{P}_R(k) \f]
       \f[ C_l^T = 4\pi \int \frac{dk}{k} [\Delta_l^T(q)]^2 F\left(\frac{k^2}{K}\right) \mathcal{P}_h(k) \f]

       The usual convention for the tensor-to-scalar ratio
       \f$ r = A_t / A_s \f$ at pivot scale
       = 16 epsilon in single-field inflation
       is such that for constant \f$ \mathcal{P}_R(k)\f$ and \f$ \mathcal{P}_h(k)\f$,

       \f[ r = 6 \frac{\mathcal{P}_h(k)}{\mathcal{P}_R(k)} \f]

       so

       \f[ \mathcal{P}_h(k) = \frac{\mathcal{P}_R(k) r}{6} = \frac{A_s r}{6} = \frac{A_t}{6} \f]

       A priori it would make sense to say that for a power-law
       primordial spectrum there is an extra factor \f$ (k/k_{pivot})^{n_t} \f$
       (and eventually running and so on and so forth...)

       However it has been shown that the minimal models of
       inflation in a negatively curved bubble lead to
       \f$ \mathcal{P}_h(k)=\tanh(\pi*\nu/2)\f$. In open models it is customary to
       define the tensor tilt in a non-flat universe as a deviation
       from this behavior rather than from true scale-invariance in
       the above sense.

       Hence we should have

       \f[ \mathcal{P}_h(k) = \frac{A_t}{6} [ \tanh(\pi*\frac{\nu}{2})]  (k/k_{pivot})^{(n_t+...)}\f]

       where the brackets \f[ [...] \f] mean "if K<0"

       Then

       \f[ C_l^T = 4\pi \int \frac{dk}{k} [\Delta_l^T(q)]^2 F\left(\frac{k^2}{K}\right) \frac{A_t}{6} [\tanh(\pi*\frac{\nu}{2})] (k/k_{pivot})^{(n_t+...)} \f]

       In the code, it is then a matter of choice to write:

       - In the primordial module: \f$ \mathcal{P}_h(k) = \frac{A_t}{6} \tanh{(\pi*\frac{\nu}{2})} (k/k^*)^{n_T}\f$
       - In the perturbation initial conditions: \f$ h = 1\f$
       - In the spectra module: \f$ C_l^T = \frac{4}{\pi} \int \frac{dk}{k} [\Delta_l^T(q)]^2 F\left(\frac{k^2}{K}\right) \mathcal{P}_h(k) \f$

       or:

       - In the primordial module: \f$ \mathcal{P}_h(k) = A_t (k/k^*)^{n_T} \f$
       - In the perturbation initial conditions: \f$ h = \sqrt{[F\left(\frac{k^2}{K}\right) / 6] \tanh{(\pi*\frac{\nu}{2})}} \f$
       - In the spectra module: \f$ C_l^T = \frac{4}{\pi} \int \frac{dk}{k} [\Delta_l^T(q)]^2 \mathcal{P}_h(k) \f$

       We choose this last option, such that the primordial and
       spectra module differ minimally in flat and non-flat space. Then we must impose

       \f[ h = \sqrt{\left(\frac{F}{6}\right) \tanh{(\pi*\frac{\nu}{2})}} \f]

       The factor F is found to be given by:

       \f[ \sum_{ij}<h_{ij}(x) h^{ij}(x)> = \int \frac{dk}{k}  \frac{k2(k2-K)}{(k2+3K)(k2+2K)} \mathcal{P}_h(k) \f]

       Introducing as usual \f$ q2 = k2 - 3K \f$  and using qdq = kdk this gives

       \f[ \sum_{ij}<h_{ij}(x) h^{ij}(x)> = \int \frac{dk}{k} \frac{(q2-3K)(q2-4K)}{q2(q2-K)} \mathcal{P}_h(k) \f]

       Using qdq = kdk this is equivalent to

       \f[ \sum_{ij}<h_{ij}(x) h^{ij}(x)> = \int \frac{dq}{q} \frac{q2-4K}{q2-K} \mathcal{P}_h(k(q)) \f]

       Finally, introducing \f$ \nu=q/\sqrt{|K|}\f$ and sgnK=SIGN(k)\f$=\pm 1\f$, this could also be written

       \f[ \sum_{ij}<h_{ij}(x) h^{ij}(x)> = \int \frac{d\nu}{\nu} \frac{(\nu2-4sgnK)}{(\nu2-sgnK)} \mathcal{P}_h(k(\nu)) \f]

       Equation (43,44) of Hu, Seljak, White, Zaldarriaga is
       equivalent to absorbing the above factor
       \f$ (\nu2-4sgnK)/(\nu2-sgnK)\f$ in the definition of the primordial
       spectrum. Since the initial condition should be written in terms of k rather than nu, they should read

       \f[ h = \sqrt{ [k2(k2-K)]/[(k2+3K)(k2+2K)] / 6 * \tanh{(\pi*\frac{\nu}{2})} } \f]

       We leave the freedom to multiply by an arbitrary number
       ppr->gw_ini. The standard convention corresponding to
       standard definitions of r, \f$ A_T\f$, \f$ n_T\f$ is however ppr->gw_ini=1.
    *
    */

    if (index_ic == ppt->index_ic_ten) {
      ppw->pv->y[ppw->pv->index_pt_gw] = ppr->gw_ini/_SQRT6_;
    }

    k2 = k*k;

    if (pba->sgnK != 0) {
      ppw->pv->y[ppw->pv->index_pt_gw] *= sqrt(k2*(k2-pba->K)/(k2+3.*pba->K)/(k2+2.*pba->K));
    }

    if (pba->sgnK == -1) {
      if (k*k+3*pba->K >= 0.) {
        ppw->pv->y[ppw->pv->index_pt_gw] *= sqrt(tanh(_PI_/2.*sqrt(k2+3*pba->K)/sqrt(-pba->K)));
      }
      else {
        ppw->pv->y[ppw->pv->index_pt_gw] = 0.;
      }
    }

  }

  return _SUCCESS_;
}

/**
 * Evaluate background/thermodynamics at \f$ \tau \f$, infer useful flags / time scales for integrating perturbations.
 *
 * Evaluate background quantities at \f$ \tau \f$, as well as thermodynamics for scalar mode; infer useful flags and time scales for integrating the perturbations:
 * - check whether tight-coupling approximation is needed.
 * - check whether radiation (photons, massless neutrinos...) perturbations are needed.
 * - choose step of integration: step = ppr->perturb_integration_stepsize * min_time_scale, where min_time_scale = smallest time scale involved in the equations. There are three time scales to compare:
 *     -# that of recombination, \f$ \tau_c = 1/\kappa' \f$
 *     -# Hubble time scale, \f$ \tau_h = a/a' \f$
 *     -# Fourier mode, \f$ \tau_k = 1/k \f$
 *
 * So, in general, min_time_scale = \f$ \min(\tau_c, \tau_b, \tau_h, \tau_k) \f$.
 *
 * However, if \f$ \tau_c \ll \tau_h \f$ and \f$ \tau_c
 * \ll \tau_k \f$, we can use the tight-coupling regime for photons
 * and write equations in such way that the time scale \f$
 * \tau_c \f$ becomes irrelevant (no effective mass term in \f$
 * 1/\tau_c \f$).  Then, the smallest
 * scale in the equations is only \f$ \min(\tau_h, \tau_k) \f$.
 * In practise, it is sufficient to use only the condition \f$ \tau_c \ll \tau_h \f$.
 *
 * Also, if \f$ \rho_{matter} \gg \rho_{radiation} \f$ and \f$ k \gg
 * aH \f$, we can switch off radiation perturbations (i.e. switch on
 * the free-streaming approximation) and then the smallest scale is
 * simply \f$ \tau_h \f$.
 *
 * @param ppr        Input: pointer to precision structure
 * @param pba        Input: pointer to background structure
 * @param pth        Input: pointer to thermodynamics structure
 * @param ppt        Input: pointer to the perturbation structure
 * @param index_md   Input: index of mode under consideration (scalar/.../tensor)
 * @param k          Input: wavenumber
 * @param tau        Input: conformal time
 * @param ppw        Input/Output: in output contains the approximation to be used at this time
 * @return the error status
 */

int perturb_approximations(
                           struct precision * ppr,
                           struct background * pba,
                           struct thermo * pth,
                           struct perturbs * ppt,
                           int index_md,
                           double k,
                           double tau,
                           struct perturb_workspace * ppw
                           ) {
  /** Summary: */

  /** - define local variables */

  /* (a) time scale of Fourier mode, \f$ \tau_k = 1/k \f$ */
  double tau_k;
  /* (b) time scale of expansion, \f$ \tau_h = a/a' \f$ */
  double tau_h;
  /* (c) time scale of recombination, \f$ \tau_{\gamma} = 1/\kappa' \f$ */
  double tau_c;

  /** - compute Fourier mode time scale = \f$ \tau_k = 1/k \f$ */

  class_test(k == 0.,
             ppt->error_message,
             "stop to avoid division by zero");

  tau_k = 1./k;

  /** - evaluate background quantities with background_at_tau() and
      Hubble time scale \f$ \tau_h = a/a' \f$ */

  class_call(background_at_tau(pba,tau, pba->normal_info, ppw->inter_mode, &(ppw->last_index_back), ppw->pvecback),
             pba->error_message,
             ppt->error_message);

  class_test(ppw->pvecback[pba->index_bg_H]*ppw->pvecback[pba->index_bg_a] == 0.,
             ppt->error_message,
             "aH=0, stop to avoid division by zero");

  tau_h = 1./(ppw->pvecback[pba->index_bg_H]*ppw->pvecback[pba->index_bg_a]);

  /** - for scalar modes: */

  if (_scalars_) {

    /** - --> (a) evaluate thermodynamical quantities with thermodynamics_at_z() */

    class_call(thermodynamics_at_z(pba,
                                   pth,
                                   1./ppw->pvecback[pba->index_bg_a]-1.,  /* redshift z=1/a-1 */
                                   ppw->inter_mode,
                                   &(ppw->last_index_thermo),
                                   ppw->pvecback,
                                   ppw->pvecthermo),
               pth->error_message,
               ppt->error_message);

    /** - ---> (b.1.) if \f$ \kappa'=0 \f$, recombination is finished; tight-coupling approximation must be off */

    if (ppw->pvecthermo[pth->index_th_dkappa] == 0.) {

      ppw->approx[ppw->index_ap_tca] = (int)tca_off;

    }

    /** - ---> (b.2.) if \f$ \kappa' \neq 0 \f$, recombination is not finished: check tight-coupling approximation */

    else {

      /** - ----> (b.2.a) compute recombination time scale for photons, \f$ \tau_{\gamma} = 1/ \kappa' \f$ */
      tau_c = 1./ppw->pvecthermo[pth->index_th_dkappa];

      class_test(tau_c < 0.,
                 ppt->error_message,
                 "tau_c = 1/kappa' should always be positive unless there is something wrong in the thermodynamics module. However you have here tau_c=%e at z=%e, conformal time=%e x_e=%e. (This could come from the interpolation of a too poorly sampled reionisation history?).\n",
                 tau_c,
                 1./ppw->pvecback[pba->index_bg_a]-1.,
                 tau,
                 ppw->pvecthermo[pth->index_th_xe]);

<<<<<<< HEAD
      /** (b.2.b) check whether tight-coupling approximation should be on */
=======
      /** - ----> (b.2.b) check whether tight-coupling approximation should be on */

>>>>>>> ef3af05e
      if ((tau_c/tau_h < ppr->tight_coupling_trigger_tau_c_over_tau_h) &&
          (tau_c/tau_k < ppr->tight_coupling_trigger_tau_c_over_tau_k)) {
        ppw->approx[ppw->index_ap_tca] = (int)tca_on;
      }
      else {
        ppw->approx[ppw->index_ap_tca] = (int)tca_off;
      }

    }

    /** - --> (c) free-streaming approximations */

    if ((tau/tau_k > ppr->radiation_streaming_trigger_tau_over_tau_k) &&
        (tau > pth->tau_free_streaming) &&
        (ppr->radiation_streaming_approximation != rsa_none)) {

      ppw->approx[ppw->index_ap_rsa] = (int)rsa_on;
    }
    else {
      ppw->approx[ppw->index_ap_rsa] = (int)rsa_off;
    }

    if (pba->has_ur == _TRUE_) {

      if ((tau/tau_k > ppr->ur_fluid_trigger_tau_over_tau_k) &&
          (ppr->ur_fluid_approximation != ufa_none)) {

        ppw->approx[ppw->index_ap_ufa] = (int)ufa_on;
      }
      else {
        ppw->approx[ppw->index_ap_ufa] = (int)ufa_off;
      }
    }

    if (pba->has_ncdm == _TRUE_) {

      if ((tau/tau_k > ppr->ncdm_fluid_trigger_tau_over_tau_k) &&
          (ppr->ncdm_fluid_approximation != ncdmfa_none)) {

        ppw->approx[ppw->index_ap_ncdmfa] = (int)ncdmfa_on;
      }
      else {
        ppw->approx[ppw->index_ap_ncdmfa] = (int)ncdmfa_off;
      }
    }
  }

  /** - for tensor modes: */

  if (_tensors_) {

    /** - --> (a) evaluate thermodynamical quantities with thermodynamics_at_z() */

    class_call(thermodynamics_at_z(pba,
                                   pth,
                                   1./ppw->pvecback[pba->index_bg_a]-1.,  /* redshift z=1/a-1 */
                                   ppw->inter_mode,
                                   &(ppw->last_index_thermo),
                                   ppw->pvecback,
                                   ppw->pvecthermo),
               pth->error_message,
               ppt->error_message);

    /** - ---> (b.1.) if \f$ \kappa'=0 \f$, recombination is finished; tight-coupling approximation must be off */

    if (ppw->pvecthermo[pth->index_th_dkappa] == 0.) {

      ppw->approx[ppw->index_ap_tca] = (int)tca_off;

    }

    /** - ---> (b.2.) if \f$ \kappa' \neq 0 \f$, recombination is not finished: check tight-coupling approximation */

    else {

      /** - ----> (b.2.a) compute recombination time scale for photons, \f$ \tau_{\gamma} = 1/ \kappa' \f$ */
      tau_c = 1./ppw->pvecthermo[pth->index_th_dkappa];

      /** - ----> (b.2.b) check whether tight-coupling approximation should be on */
      if ((tau_c/tau_h < ppr->tight_coupling_trigger_tau_c_over_tau_h) &&
          (tau_c/tau_k < ppr->tight_coupling_trigger_tau_c_over_tau_k)) {
        ppw->approx[ppw->index_ap_tca] = (int)tca_on;
      }
      else {
        ppw->approx[ppw->index_ap_tca] = (int)tca_off;
      }
    }

    if ((tau/tau_k > ppr->radiation_streaming_trigger_tau_over_tau_k) &&
        (tau > pth->tau_free_streaming) &&
        (ppr->radiation_streaming_approximation != rsa_none)) {

      ppw->approx[ppw->index_ap_rsa] = (int)rsa_on;
    }
    else {
      ppw->approx[ppw->index_ap_rsa] = (int)rsa_off;
    }
  }

  return _SUCCESS_;
}

/**
 * Compute typical timescale over which the perturbation equations
 * vary. Some integrators (e.g. Runge-Kunta) benefit from calling this
 * routine at each step in order to adapt the next step.
 *
 * This is one of the few functions in the code which is passed to the generic_integrator() routine.
 * Since generic_integrator() should work with functions passed from various modules, the format of the arguments
 * is a bit special:
 * - fixed parameters and workspaces are passed through a generic pointer.
 *   generic_integrator() doesn't know the content of this pointer.
 * - the error management is a bit special: errors are not written as usual to pth->error_message, but to a generic
 *   error_message passed in the list of arguments.
 *
 * @param tau                      Input: conformal time
 * @param parameters_and_workspace Input: fixed parameters (e.g. indices), workspace, approximation used, etc.
 * @param timescale                Output: perturbation variation timescale (given the approximation used)
 * @param error_message            Output: error message
 */

int perturb_timescale(
                      double tau,
                      void * parameters_and_workspace,
                      double * timescale,
                      ErrorMsg error_message
                      ) {
  /** Summary: */

  /** - define local variables */

  /* (a) time scale of Fourier mode, \f$ \tau_k = 1/k \f$ */
  double tau_k;
  /* (b) time scale of expansion, \f$ \tau_h = a/a' \f$ */
  double tau_h;
  /* (c) time scale of recombination, \f$ \tau_{\gamma} = 1/\kappa' \f$ */
  double tau_c;

  /* various pointers allowing to extract the fields of the
     parameter_and_workspace input structure */
  struct perturb_parameters_and_workspace * pppaw;
  struct background * pba;
  struct thermo * pth;
  struct perturbs * ppt;
  struct perturb_workspace * ppw;
  double * pvecback;
  double * pvecthermo;

  /** - extract the fields of the parameter_and_workspace input structure */
  pppaw = parameters_and_workspace;
  pba = pppaw->pba;
  pth = pppaw->pth;
  ppt = pppaw->ppt;
  ppw = pppaw->ppw;
  pvecback = ppw->pvecback;
  pvecthermo = ppw->pvecthermo;

  /** - compute Fourier mode time scale = \f$ \tau_k = 1/k \f$ */

  class_test(pppaw->k == 0.,
             ppt->error_message,
             "stop to avoid division by zero");

  tau_k = 1./pppaw->k;

  /** - evaluate background quantities with background_at_tau() and
      Hubble time scale \f$ \tau_h = a/a' \f$ */

  class_call(background_at_tau(pba,tau, pba->normal_info, ppw->inter_mode, &(ppw->last_index_back), pvecback),
             pba->error_message,
             error_message);

  class_test(pvecback[pba->index_bg_H]*pvecback[pba->index_bg_a] == 0.,
             error_message,
             "aH=0, stop to avoid division by zero");

  tau_h = 1./(pvecback[pba->index_bg_H]*pvecback[pba->index_bg_a]);

  /** - for scalars modes: */

  if ((ppt->has_scalars == _TRUE_) && (pppaw->index_md == ppt->index_md_scalars)) {

    *timescale = tau_h;

    if ((ppw->approx[ppw->index_ap_rsa] == (int)rsa_off) || (pba->has_ncdm == _TRUE_))
      *timescale = MIN(tau_k,*timescale);

    if (ppw->approx[ppw->index_ap_tca] == (int)tca_off) {

      class_call(thermodynamics_at_z(pba,
                                     pth,
                                     1./pvecback[pba->index_bg_a]-1.,  /* redshift z=1/a-1 */
                                     ppw->inter_mode,
                                     &(ppw->last_index_thermo),
                                     pvecback,
                                     pvecthermo),
                 pth->error_message,
                 error_message);

      if (pvecthermo[pth->index_th_dkappa] != 0.) {

        /** - -->  compute recombination time scale for photons, \f$ \tau_{\gamma} = 1/ \kappa' \f$ */

        tau_c = 1./pvecthermo[pth->index_th_dkappa];

        *timescale = MIN(tau_c,*timescale);

      }
    }

  }

  /** - for vector modes: */

  if ((ppt->has_vectors == _TRUE_) && (pppaw->index_md == ppt->index_md_vectors)) {

    *timescale = MIN(tau_h,tau_k);

    if (ppw->approx[ppw->index_ap_tca] == (int)tca_off) {

      class_call(thermodynamics_at_z(pba,
                                     pth,
                                     1./pvecback[pba->index_bg_a]-1.,  /* redshift z=1/a-1 */
                                     ppw->inter_mode,
                                     &(ppw->last_index_thermo),
                                     pvecback,
                                     pvecthermo),
                 pth->error_message,
                 error_message);

      if (pvecthermo[pth->index_th_dkappa] != 0.) {

        /** - -->  compute recombination time scale for photons, \f$ \tau_{\gamma} = 1/ \kappa' \f$ */

        tau_c = 1./pvecthermo[pth->index_th_dkappa];

        *timescale = MIN(tau_c,*timescale);

      }
    }
  }

  /** - for tensor modes: */

  if ((ppt->has_tensors == _TRUE_) && (pppaw->index_md == ppt->index_md_tensors)) {

    *timescale = MIN(tau_h,tau_k);

    if (ppw->approx[ppw->index_ap_tca] == (int)tca_off) {

      class_call(thermodynamics_at_z(pba,
                                     pth,
                                     1./pvecback[pba->index_bg_a]-1.,  /* redshift z=1/a-1 */
                                     ppw->inter_mode,
                                     &(ppw->last_index_thermo),
                                     pvecback,
                                     pvecthermo),
                 pth->error_message,
                 error_message);

      if (pvecthermo[pth->index_th_dkappa] != 0.) {

        /** - --> compute recombination time scale for photons, \f$ \tau_{\gamma} = 1/ \kappa' \f$ */

        tau_c = 1./pvecthermo[pth->index_th_dkappa];

        *timescale = MIN(tau_c,*timescale);

      }
    }
  }

  return _SUCCESS_;
}


/**
 * Compute metric perturbations (those not integrated over time) using Einstein equations
 *
 * @param ppr        Input: pointer to precision structure
 * @param pba        Input: pointer to background structure
 * @param pth        Input: pointer to thermodynamics structure
 * @param ppt        Input: pointer to the perturbation structure
 * @param index_md   Input: index of mode under consideration (scalar/.../tensor)
 * @param k          Input: wavenumber
 * @param tau        Input: conformal time
 * @param y          Input: vector of perturbations (those integrated over time) (already allocated)
 * @param ppw        Input/Output: in output contains the updated metric perturbations
 * @return the error status
 */

int perturb_einstein(
                     struct precision * ppr,
                     struct background * pba,
                     struct thermo * pth,
                     struct perturbs * ppt,
                     int index_md,
                     double k,
                     double tau,
                     double * y,
                     struct perturb_workspace * ppw
                     ) {
  /** Summary: */

  /** - define local variables */

  double k2,a,a2,a_prime_over_a;
  double s2_squared;
  double shear_g = 0.;

  /** - define wavenumber and scale factor related quantities */

  k2 = k*k;
  a = ppw->pvecback[pba->index_bg_a];
  a2 = a * a;
  a_prime_over_a = ppw->pvecback[pba->index_bg_H]*a;
  s2_squared = 1.-3.*pba->K/k2;

  /** - sum up perturbations from all species */
  class_call(perturb_total_stress_energy(ppr,pba,pth,ppt,index_md,k,y,ppw),
             ppt->error_message,
             ppt->error_message);

  /** - for scalar modes: */

  if (_scalars_) {

    /** - --> infer metric perturbations from Einstein equations */

    /* newtonian gauge */
    if (ppt->gauge == newtonian) {

      /* in principle we could get phi from the constrain equation:

         ppw->pvecmetric[ppw->index_mt_phi] = -1.5 * (a2/k2/k2/s2/s2) * (k2 * delta_rho + 3.*a_prime_over_a * rho_plus_p_theta);

         with s2_squared = sqrt(1-3K/k2) = ppw->s_l[2]*ppw->s_l[2]

         This was the case in class v1.3. However the integration is
         more stable is we treat phi as a dynamical variable
         y[ppw->pv->index_pt_phi], which derivative is given by the
         second equation below (credits to Guido Walter Pettinari). */

      /* equation for psi */
      ppw->pvecmetric[ppw->index_mt_psi] = y[ppw->pv->index_pt_phi] - 4.5 * (a2/k2) * ppw->rho_plus_p_shear;

      /* equation for phi' */
      ppw->pvecmetric[ppw->index_mt_phi_prime] = -a_prime_over_a * ppw->pvecmetric[ppw->index_mt_psi] + 1.5 * (a2/k2) * ppw->rho_plus_p_theta;

      /* eventually, infer radiation streaming approximation for
         gamma and ur (this is exactly the right place to do it
         because the result depends on h_prime) */

      if (ppw->approx[ppw->index_ap_rsa] == (int)rsa_on) {

        class_call(perturb_rsa_delta_and_theta(ppr,pba,pth,ppt,k,y,a_prime_over_a,ppw->pvecthermo,ppw),
                   ppt->error_message,
                   ppt->error_message);

      }
    }

    /* synchronous gauge */
    if (ppt->gauge == synchronous) {

      /* first equation involving total density fluctuation */
      ppw->pvecmetric[ppw->index_mt_h_prime] =
        ( k2 * s2_squared * y[ppw->pv->index_pt_eta] + 1.5 * a2 * ppw->delta_rho)/(0.5*a_prime_over_a);  /* h' */

      /* eventually, infer radiation streaming approximation for
         gamma and ur (this is exactly the right place to do it
         because the result depends on h_prime) */

      if (ppw->approx[ppw->index_ap_rsa] == (int)rsa_on) {

        class_call(perturb_rsa_delta_and_theta(ppr,pba,pth,ppt,k,y,a_prime_over_a,ppw->pvecthermo,ppw),
                   ppt->error_message,
                   ppt->error_message);

        /* update total theta given rsa approximation results */

        ppw->rho_plus_p_theta += 4./3.*ppw->pvecback[pba->index_bg_rho_g]*ppw->rsa_theta_g;

        if (pba->has_ur == _TRUE_) {

          ppw->rho_plus_p_theta += 4./3.*ppw->pvecback[pba->index_bg_rho_ur]*ppw->rsa_theta_ur;

        }
      }

      /* second equation involving total velocity */
      ppw->pvecmetric[ppw->index_mt_eta_prime] = (1.5 * a2 * ppw->rho_plus_p_theta + 0.5 * pba->K * ppw->pvecmetric[ppw->index_mt_h_prime])/k2/s2_squared;  /* eta' */

      /* third equation involving total pressure */
      ppw->pvecmetric[ppw->index_mt_h_prime_prime] =
        - 2. * a_prime_over_a * ppw->pvecmetric[ppw->index_mt_h_prime]
        + 2. * k2 * s2_squared * y[ppw->pv->index_pt_eta]
        - 9. * a2 * ppw->delta_p;

      /* alpha = (h'+6eta')/2k^2 */
      ppw->pvecmetric[ppw->index_mt_alpha] = (ppw->pvecmetric[ppw->index_mt_h_prime] + 6.*ppw->pvecmetric[ppw->index_mt_eta_prime])/2./k2;

      /* eventually, infer first-order tight-coupling approximation for photon
         shear, then correct the total shear */
      if (ppw->approx[ppw->index_ap_tca] == (int)tca_on) {

        shear_g = 16./45./ppw->pvecthermo[pth->index_th_dkappa]*(y[ppw->pv->index_pt_theta_g]+k2*ppw->pvecmetric[ppw->index_mt_alpha]);

        ppw->rho_plus_p_shear += 4./3.*ppw->pvecback[pba->index_bg_rho_g]*shear_g;

      }

      /* fourth equation involving total shear */
      ppw->pvecmetric[ppw->index_mt_alpha_prime] =  //TBC
        - 2. * a_prime_over_a * ppw->pvecmetric[ppw->index_mt_alpha]
        + y[ppw->pv->index_pt_eta]
        - 4.5 * (a2/k2) * ppw->rho_plus_p_shear;

    }

    /* transform (delta_m, theta_m) of the current gauge into
       gauge-independent variables (you could comment this out if you
       really want gauge-dependent results) */

    if (ppt->has_source_delta_m == _TRUE_) {
      ppw->delta_m += 3. *ppw->pvecback[pba->index_bg_a]*ppw->pvecback[pba->index_bg_H] * ppw->theta_m/k2;
      // note: until 2.4.3 there was a typo, the factor was (-2 H'/H) instead
      // of (3 aH). There is the same typo in the CLASSgal paper
      // 1307.1459v1,v2,v3. It came from a confusion between (1+w_total)
      // and (1+w_matter)=1 [the latter is the relevant one here].
      //
      // note2: at this point this gauge-invariant variable is only
      // valid if all matter components are pressureless and
      // stable. This relation will be generalized soon to the case
      // of decaying dark matter.
    }

    if (ppt->has_source_theta_m == _TRUE_) {
      if  (ppt->gauge == synchronous) {
        ppw->theta_m += ppw->pvecmetric[ppw->index_mt_alpha]*k2;

      }
    }
  }
  /** - for vector modes */

  if (_vectors_) {

    if (ppt->gauge == newtonian) {

      ppw->pvecmetric[ppw->index_mt_V_prime] = -2.*a_prime_over_a*y[ppw->pv->index_pt_V] - 3.*ppw->vector_source_pi/k;

    }

    if (ppt->gauge == synchronous) {

      // assuming    vector_source_pi = p_class a^2 pi_T^{(1)} and  vector_source_v = (rho_class+p_class)a^2 v^{(1)}

      // from Hu and White:
      ppw->pvecmetric[ppw->index_mt_hv_prime_prime] = -2.*a_prime_over_a*y[ppw->pv->index_pt_hv_prime] - 3.*ppw->vector_source_pi/k2;

      // what we suspect:
      //ppw->pvecmetric[ppw->index_mt_hv_prime_prime] = -2.*a_prime_over_a*y[ppw->pv->index_pt_hv_prime] - 3.*ppw->vector_source_pi;

      // if we use the other equation:
      //ppw->pvecmetric[ppw->index_mt_hv_prime] = -2./k/ (1.-2.*pba->K/k2) * 3. * ppw->vector_source_v;

    }

  }

  /** - for tensor modes */

  if (_tensors_) {

    /* single einstein equation for tensor perturbations */
    ppw->pvecmetric[ppw->index_mt_gw_prime_prime] = -2.*a_prime_over_a*y[ppw->pv->index_pt_gwdot]-(k2+2.*pba->K)*y[ppw->pv->index_pt_gw]+ppw->gw_source;

  }

  return _SUCCESS_;

}

int perturb_total_stress_energy(
                                struct precision * ppr,
                                struct background * pba,
                                struct thermo * pth,
                                struct perturbs * ppt,
                                int index_md,
                                double k,
                                double * y,
                                struct perturb_workspace * ppw
                                ) {
  /** Summary: */

  /** - define local variables */

  double a,a2;
  double delta_g=0.;
  double theta_g=0.;
  double shear_g=0.;
  double delta_ur=0.;
  double theta_ur=0.;
  double shear_ur=0.;
  double rho_delta_ncdm=0.;
  double rho_plus_p_theta_ncdm=0.;
  double rho_plus_p_shear_ncdm=0.;
  double delta_p_ncdm=0.;
  double factor;
  double rho_plus_p_ncdm;
  int index_q,n_ncdm,idx;
  double epsilon,q,q2,cg2_ncdm,w_ncdm,rho_ncdm_bg,p_ncdm_bg,pseudo_p_ncdm;
  double rho_m,delta_rho_m,rho_plus_p_m,rho_plus_p_theta_m;
  double w;
  double gwncdm;
  double rho_relativistic;
  double rho_dr_over_f;
  double delta_rho_scf, delta_p_scf, psi;

  /** - wavenumber and scale factor related quantities */

  a = ppw->pvecback[pba->index_bg_a];
  a2 = a * a;

  /** - for scalar modes */

  if (_scalars_) {

    /** - --> (a) deal with approximation schemes */

    /** - ---> (a.1.) photons */

    if (ppw->approx[ppw->index_ap_tca] == (int)tca_off) {

      if (ppw->approx[ppw->index_ap_rsa] == (int)rsa_off) {

        /** - ----> (a.1.1.) no approximation */

        delta_g = y[ppw->pv->index_pt_delta_g];
        theta_g = y[ppw->pv->index_pt_theta_g];
        shear_g = y[ppw->pv->index_pt_shear_g];

      }
      else {

        /** - ----> (a.1.2.) radiation streaming approximation */

        delta_g = 0.; /* actual free streaming approximation imposed after evaluation of einstein equations */
        theta_g = 0.; /* actual free streaming approximation imposed after evaluation of einstein equations */
        shear_g = 0.; /* shear always neglected in radiation streaming approximation */
      }
    }
    else {

      /** - ----> (a.1.3.) tight coupling approximation */

      delta_g = y[ppw->pv->index_pt_delta_g];
      theta_g = y[ppw->pv->index_pt_theta_g];

      /* first-order tight-coupling approximation for photon shear */
      if (ppt->gauge == newtonian) {
        shear_g = 16./45./ppw->pvecthermo[pth->index_th_dkappa]*y[ppw->pv->index_pt_theta_g];
      }
      else {
        shear_g = 0.; /* in the synchronous gauge, the expression of
                         shear_g (at first-order in a tight-coupling
                         expansion) is a function of h' and eta'; but h'
                         and eta' are calculated in perturb_einstein()
                         as a function of delta_g and theta_g.  Hence,
                         we set shear_g temporarily to zero, and set it
                         to the right first-order value in
                         perturb_einstein(), just before using the
                         Einstein equation for the shear. */
      }
    }

    /** - ---> (a.2.) ur */

    if (pba->has_ur == _TRUE_) {

      if (ppw->approx[ppw->index_ap_rsa] == (int)rsa_off) {

        delta_ur = y[ppw->pv->index_pt_delta_ur];
        theta_ur = y[ppw->pv->index_pt_theta_ur];
        shear_ur = y[ppw->pv->index_pt_shear_ur];

      }

      else {

        delta_ur = 0.; /* actual free streaming approximation imposed after evaluation of 1st einstein equation */
        theta_ur = 0.; /* actual free streaming approximation imposed after evaluation of 1st einstein equation */
        shear_ur = 0.; /* shear always neglected in free streaming approximation */

      }

    }

    /** - --> (b) compute the total density, velocity and shear perturbations */

    /* photon and baryon contribution */
    ppw->delta_rho = ppw->pvecback[pba->index_bg_rho_g]*delta_g
      + ppw->pvecback[pba->index_bg_rho_b]*y[ppw->pv->index_pt_delta_b];
    ppw->rho_plus_p_theta = 4./3.*ppw->pvecback[pba->index_bg_rho_g]*theta_g
      + ppw->pvecback[pba->index_bg_rho_b]*y[ppw->pv->index_pt_theta_b];
    ppw->rho_plus_p_shear = 4./3.*ppw->pvecback[pba->index_bg_rho_g]*shear_g;
    ppw->delta_p = 1./3.*ppw->pvecback[pba->index_bg_rho_g]*delta_g
      + ppw->pvecthermo[pth->index_th_cb2]*ppw->pvecback[pba->index_bg_rho_b]*y[ppw->pv->index_pt_delta_b];

    /* cdm contribution */
    if (pba->has_cdm == _TRUE_) {
      ppw->delta_rho = ppw->delta_rho + ppw->pvecback[pba->index_bg_rho_cdm]*y[ppw->pv->index_pt_delta_cdm];
      if (ppt->gauge == newtonian)
        ppw->rho_plus_p_theta = ppw->rho_plus_p_theta + ppw->pvecback[pba->index_bg_rho_cdm]*y[ppw->pv->index_pt_theta_cdm];
    }

    /* dcdm contribution */
    if (pba->has_dcdm == _TRUE_) {
      ppw->delta_rho += ppw->pvecback[pba->index_bg_rho_dcdm]*y[ppw->pv->index_pt_delta_dcdm];
      ppw->rho_plus_p_theta += ppw->pvecback[pba->index_bg_rho_dcdm]*y[ppw->pv->index_pt_theta_dcdm];
    }

    /* fluid contribution */
    if (pba->has_fld == _TRUE_) {

      w = pba->w0_fld + pba->wa_fld * (1. - a / pba->a_today);

      ppw->delta_rho += ppw->pvecback[pba->index_bg_rho_fld]*y[ppw->pv->index_pt_delta_fld];
      ppw->rho_plus_p_theta += (1.+w)*ppw->pvecback[pba->index_bg_rho_fld]*y[ppw->pv->index_pt_theta_fld];
      ppw->delta_p = ppw->delta_p + pba->cs2_fld * ppw->pvecback[pba->index_bg_rho_fld]*y[ppw->pv->index_pt_delta_fld];
    }

    /* ultra-relativistic decay radiation */

    if (pba->has_dr == _TRUE_) {
      /* We have delta_rho_dr = rho_dr * F0_dr / f, where F follows the
         convention in astro-ph/9907388 and f is defined as
         f = rho_dr*a^4/rho_crit_today. In CLASS density units
         rho_crit_today = H0^2.
      */
      rho_dr_over_f = pow(pba->H0/a2,2);
      ppw->delta_rho += rho_dr_over_f*y[ppw->pv->index_pt_F0_dr];
      ppw->rho_plus_p_theta += 4./3.*3./4*k*rho_dr_over_f*y[ppw->pv->index_pt_F0_dr+1];
      ppw->rho_plus_p_shear += 2./3.*rho_dr_over_f*y[ppw->pv->index_pt_F0_dr+2];
      ppw->delta_p += 1./3.*rho_dr_over_f*y[ppw->pv->index_pt_F0_dr];
    }

    /* ultra-relativistic neutrino/relics contribution */

    if (pba->has_ur == _TRUE_) {
      ppw->delta_rho = ppw->delta_rho + ppw->pvecback[pba->index_bg_rho_ur]*delta_ur;
      ppw->rho_plus_p_theta = ppw->rho_plus_p_theta + 4./3.*ppw->pvecback[pba->index_bg_rho_ur]*theta_ur;
      ppw->rho_plus_p_shear = ppw->rho_plus_p_shear + 4./3.*ppw->pvecback[pba->index_bg_rho_ur]*shear_ur;
      ppw->delta_p += 1./3.*ppw->pvecback[pba->index_bg_rho_ur]*delta_ur;
    }

    /* non-cold dark matter contribution */
    if (pba->has_ncdm == _TRUE_) {
      idx = ppw->pv->index_pt_psi0_ncdm1;
      if(ppw->approx[ppw->index_ap_ncdmfa] == (int)ncdmfa_on){
        // The perturbations are evolved integrated:
        for(n_ncdm=0; n_ncdm < pba->N_ncdm; n_ncdm++){
          rho_ncdm_bg = ppw->pvecback[pba->index_bg_rho_ncdm1+n_ncdm];
          p_ncdm_bg = ppw->pvecback[pba->index_bg_p_ncdm1+n_ncdm];
          pseudo_p_ncdm = ppw->pvecback[pba->index_bg_pseudo_p_ncdm1+n_ncdm];

          rho_plus_p_ncdm = rho_ncdm_bg + p_ncdm_bg;
          w_ncdm = p_ncdm_bg/rho_ncdm_bg;
          cg2_ncdm = w_ncdm*(1.0-1.0/(3.0+3.0*w_ncdm)*(3.0*w_ncdm-2.0+pseudo_p_ncdm/p_ncdm_bg));
          if ((ppt->has_source_delta_ncdm == _TRUE_) || (ppt->has_source_theta_ncdm == _TRUE_) || (ppt->has_source_delta_m == _TRUE_)) {
            ppw->delta_ncdm[n_ncdm] = y[idx];
            ppw->theta_ncdm[n_ncdm] = y[idx+1];
            ppw->shear_ncdm[n_ncdm] = y[idx+2];
          }

          ppw->delta_rho += rho_ncdm_bg*y[idx];
          ppw->rho_plus_p_theta += rho_plus_p_ncdm*y[idx+1];
          ppw->rho_plus_p_shear += rho_plus_p_ncdm*y[idx+2];
          ppw->delta_p += cg2_ncdm*rho_ncdm_bg*y[idx];
          idx += ppw->pv->l_max_ncdm[n_ncdm]+1;
        }
      }
      else{
        // We must integrate to find perturbations:
        for(n_ncdm=0; n_ncdm < pba->N_ncdm; n_ncdm++){
          rho_delta_ncdm = 0.0;
          rho_plus_p_theta_ncdm = 0.0;
          rho_plus_p_shear_ncdm = 0.0;
          delta_p_ncdm = 0.0;
          factor = pba->factor_ncdm[n_ncdm]*pow(pba->a_today/a,4);

          for (index_q=0; index_q < ppw->pv->q_size_ncdm[n_ncdm]; index_q ++) {

            q = pba->q_ncdm[n_ncdm][index_q];
            q2 = q*q;
            epsilon = sqrt(q2+pba->M_ncdm[n_ncdm]*pba->M_ncdm[n_ncdm]*a2);

            rho_delta_ncdm += q2*epsilon*pba->w_ncdm[n_ncdm][index_q]*y[idx];
            rho_plus_p_theta_ncdm += q2*q*pba->w_ncdm[n_ncdm][index_q]*y[idx+1];
            rho_plus_p_shear_ncdm += q2*q2/epsilon*pba->w_ncdm[n_ncdm][index_q]*y[idx+2];
            delta_p_ncdm += q2*q2/epsilon*pba->w_ncdm[n_ncdm][index_q]*y[idx];

            //Jump to next momentum bin:
            idx+=(ppw->pv->l_max_ncdm[n_ncdm]+1);
          }

          rho_delta_ncdm *= factor;
          rho_plus_p_theta_ncdm *= k*factor;
          rho_plus_p_shear_ncdm *= 2.0/3.0*factor;
          delta_p_ncdm *= factor/3.;

          if ((ppt->has_source_delta_ncdm == _TRUE_) || (ppt->has_source_theta_ncdm == _TRUE_) || (ppt->has_source_delta_m == _TRUE_)) {
            ppw->delta_ncdm[n_ncdm] = rho_delta_ncdm/ppw->pvecback[pba->index_bg_rho_ncdm1+n_ncdm];
            ppw->theta_ncdm[n_ncdm] = rho_plus_p_theta_ncdm/
              (ppw->pvecback[pba->index_bg_rho_ncdm1+n_ncdm]+ppw->pvecback[pba->index_bg_p_ncdm1+n_ncdm]);
            ppw->shear_ncdm[n_ncdm] = rho_plus_p_shear_ncdm/
              (ppw->pvecback[pba->index_bg_rho_ncdm1+n_ncdm]+ppw->pvecback[pba->index_bg_p_ncdm1+n_ncdm]);
          }

          ppw->delta_rho += rho_delta_ncdm;
          ppw->rho_plus_p_theta += rho_plus_p_theta_ncdm;
          ppw->rho_plus_p_shear += rho_plus_p_shear_ncdm;
          ppw->delta_p += delta_p_ncdm;
        }
      }
    }

    /* scalar field contribution.
       In Newtonian gauge, delta_scf depends on the metric perturbation psi which is inferred
       from rho_plus_p_shear. So the contribution from the scalar field must be below all
       species with non-zero shear.
    */
    if (pba->has_scf == _TRUE_) {

      if (ppt->gauge == synchronous){
        delta_rho_scf =  1./3.*
          (1./a2*ppw->pvecback[pba->index_bg_phi_prime_scf]*y[ppw->pv->index_pt_phi_prime_scf]
           + ppw->pvecback[pba->index_bg_dV_scf]*y[ppw->pv->index_pt_phi_scf]);
        delta_p_scf = 1./3.*
          (1./a2*ppw->pvecback[pba->index_bg_phi_prime_scf]*y[ppw->pv->index_pt_phi_prime_scf]
           - ppw->pvecback[pba->index_bg_dV_scf]*y[ppw->pv->index_pt_phi_scf]);
      }
      else{
        /* equation for psi */
        psi = y[ppw->pv->index_pt_phi] - 4.5 * (a2/k/k) * ppw->rho_plus_p_shear;

        delta_rho_scf =  1./3.*
          (1./a2*ppw->pvecback[pba->index_bg_phi_prime_scf]*y[ppw->pv->index_pt_phi_prime_scf]
           + ppw->pvecback[pba->index_bg_dV_scf]*y[ppw->pv->index_pt_phi_scf]
           - 1./a2*pow(ppw->pvecback[pba->index_bg_phi_prime_scf],2)*psi);
        delta_p_scf =  1./3.*
          (1./a2*ppw->pvecback[pba->index_bg_phi_prime_scf]*y[ppw->pv->index_pt_phi_prime_scf]
           - ppw->pvecback[pba->index_bg_dV_scf]*y[ppw->pv->index_pt_phi_scf]
           - 1./a2*pow(ppw->pvecback[pba->index_bg_phi_prime_scf],2)*psi);
      }

      ppw->delta_rho += delta_rho_scf;

      ppw->rho_plus_p_theta +=  1./3.*
        k*k/a2*ppw->pvecback[pba->index_bg_phi_prime_scf]*y[ppw->pv->index_pt_phi_scf];

      ppw->delta_p += delta_p_scf;

    }


    /* store delta_m in the current gauge. In perturb_einstein, this
       will be transformed later on into the gauge-independent variable D
       = delta_m - 2H'/H \theta_m/k^2 .  */

    if (ppt->has_source_delta_m == _TRUE_) {

      /* include baryons and cold dark matter */

      delta_rho_m = ppw->pvecback[pba->index_bg_rho_b]*y[ppw->pv->index_pt_delta_b];
      rho_m = ppw->pvecback[pba->index_bg_rho_b];

      if (pba->has_cdm == _TRUE_) {
        delta_rho_m += ppw->pvecback[pba->index_bg_rho_cdm]*y[ppw->pv->index_pt_delta_cdm];
        rho_m += ppw->pvecback[pba->index_bg_rho_cdm];
      }

      /* include decaying cold dark matter */

      if (pba->has_dcdm == _TRUE_) {
        delta_rho_m += ppw->pvecback[pba->index_bg_rho_dcdm]*y[ppw->pv->index_pt_delta_dcdm];
        rho_m += ppw->pvecback[pba->index_bg_rho_dcdm];
      }

      /* include any other species non-relativistic today (like ncdm species) */

      if (pba->has_ncdm == _TRUE_) {

        for(n_ncdm=0; n_ncdm < pba->N_ncdm; n_ncdm++){

          delta_rho_m += ppw->pvecback[pba->index_bg_rho_ncdm1+n_ncdm]*ppw->delta_ncdm[n_ncdm];
          rho_m += ppw->pvecback[pba->index_bg_rho_ncdm1+n_ncdm];
        }
      }

      /* infer delta_m */

      ppw->delta_m = delta_rho_m/rho_m;

    }

    /* store theta_m in the current gauge. In perturb_einstein, this
       will be transformed later on into the gauge-independent variable
       Theta . Note that computing theta_m is necessary also if we want
       the delta_m source only, because the gauge-invariant delta_m
       involves theta_m in the current gauge. */

    if ((ppt->has_source_delta_m == _TRUE_) || (ppt->has_source_theta_m == _TRUE_)) {

      /* include baryons and cold dark matter */

      rho_plus_p_theta_m = ppw->pvecback[pba->index_bg_rho_b]*y[ppw->pv->index_pt_theta_b];
      rho_plus_p_m = ppw->pvecback[pba->index_bg_rho_b];

      if (pba->has_cdm == _TRUE_) {
        if (ppt->gauge == newtonian)
          rho_plus_p_theta_m += ppw->pvecback[pba->index_bg_rho_cdm]*y[ppw->pv->index_pt_theta_cdm];
        rho_plus_p_m += ppw->pvecback[pba->index_bg_rho_cdm];
      }

      if (pba->has_dcdm == _TRUE_) {
        rho_plus_p_theta_m += ppw->pvecback[pba->index_bg_rho_dcdm]*y[ppw->pv->index_pt_theta_dcdm];
        rho_plus_p_m += ppw->pvecback[pba->index_bg_rho_dcdm];
      }

      /* include any other species non-relativistic today (like ncdm species) */

      if (pba->has_ncdm == _TRUE_) {
        for(n_ncdm=0; n_ncdm < pba->N_ncdm; n_ncdm++){
          rho_plus_p_theta_m += (ppw->pvecback[pba->index_bg_rho_ncdm1+n_ncdm]+ppw->pvecback[pba->index_bg_p_ncdm1+n_ncdm])*ppw->theta_ncdm[n_ncdm];
          rho_plus_p_m += (ppw->pvecback[pba->index_bg_rho_ncdm1+n_ncdm]+ppw->pvecback[pba->index_bg_p_ncdm1+n_ncdm]);
        }
      }

      /* infer theta_m */

      ppw->theta_m = rho_plus_p_theta_m/rho_plus_p_m;
    }
  }

  /** - for vector modes */

  if (_vectors_) {

    ppw->vector_source_pi = 0.;
    ppw->vector_source_v = 0.;

    /** - --> photon contribution to vector sources: */
    if (ppw->approx[ppw->index_ap_rsa] == (int)rsa_off) { /* if radiation streaming approximation is off */
      if (ppw->approx[ppw->index_ap_tca] == (int)tca_off) { /* if tight-coupling approximation is off */

        ppw->vector_source_v += 4./3.*a2*ppw->pvecback[pba->index_bg_rho_g]
          * (-1./4.*_SQRT2_)
          * (y[ppw->pv->index_pt_delta_g]+2.*y[ppw->pv->index_pt_delta_g]+y[ppw->pv->index_pt_shear_g]);

        ppw->vector_source_pi += 1./3.*a2*ppw->pvecback[pba->index_bg_rho_g]
          * (6.*_SQRT2_/5./sqrt(1.-2.*pba->K/k/k))
          * (4./3./k*y[ppw->pv->index_pt_theta_g]+y[ppw->pv->index_pt_l3_g]);

      }
    }

    /** - --> baryons */


  }

  /** - for tensor modes */

  if (_tensors_) {

    ppw->gw_source = 0.0;

    /** - --> photon contribution to gravitational wave source: */
    if (ppw->approx[ppw->index_ap_rsa] == (int)rsa_off) { /* if radiation streaming approximation is off */
      if (ppw->approx[ppw->index_ap_tca] == (int)tca_off) { /* if tight-coupling approximation is off */

        ppw->gw_source += (-_SQRT6_*4*a2*ppw->pvecback[pba->index_bg_rho_g]*
                           (1./15.*y[ppw->pv->index_pt_delta_g]+
                            4./21.*y[ppw->pv->index_pt_shear_g]+
                            1./35.*y[ppw->pv->index_pt_l3_g+1]));
      }
    }

    /** - --> ur contribution to gravitational wave source: */
    if (ppt->evolve_tensor_ur == _TRUE_){

      rho_relativistic = 0.;

      if (ppt->tensor_method == tm_exact)
        rho_relativistic += ppw->pvecback[pba->index_bg_rho_ur];

      if (ppt->tensor_method == tm_massless_approximation) {

        if (pba->has_ur == _TRUE_)
          rho_relativistic += ppw->pvecback[pba->index_bg_rho_ur];

        if (pba->has_ncdm == _TRUE_) {
          for(n_ncdm = 0; n_ncdm < pba->N_ncdm; n_ncdm++) {
            /* (3 p_ncdm1) is the "relativistic" contribution to rho_ncdm1 */
            rho_relativistic += 3.*ppw->pvecback[pba->index_bg_p_ncdm1+n_ncdm];
          }
        }
      }

      ppw->gw_source += (-_SQRT6_*4*a2*rho_relativistic*
                         (1./15.*y[ppw->pv->index_pt_delta_ur]+
                          4./21.*y[ppw->pv->index_pt_shear_ur]+
                          1./35.*y[ppw->pv->index_pt_l3_ur+1]));
    }

    /** - --> ncdm contribution to gravitational wave source: */
    if (ppt->evolve_tensor_ncdm == _TRUE_){

      idx = ppw->pv->index_pt_psi0_ncdm1;

      // We must integrate to find perturbations:
      for(n_ncdm=0; n_ncdm < pba->N_ncdm; n_ncdm++){

        gwncdm = 0.;

        factor = pba->factor_ncdm[n_ncdm]*pow(pba->a_today/a,4);

        for (index_q=0; index_q < ppw->pv->q_size_ncdm[n_ncdm]; index_q ++) {

          q = pba->q_ncdm[n_ncdm][index_q];
          q2 = q*q;
          epsilon = sqrt(q2+pba->M_ncdm[n_ncdm]*pba->M_ncdm[n_ncdm]*a2);

          gwncdm += q2*q2/epsilon*pba->w_ncdm[n_ncdm][index_q]*(1./15.*y[idx]+2./21.*y[idx+2]+1./35.*y[idx+4]);

          //Jump to next momentum bin:
          idx+=(ppw->pv->l_max_ncdm[n_ncdm]+1);
        }

        gwncdm *= -_SQRT6_*4*a2*factor;

        ppw->gw_source += gwncdm;

      }
    }
  }

  return _SUCCESS_;
}

/**
 * Compute the source functions (three terms for temperature, one for
 * E or B modes, etc.)
 *
 * This is one of the few functions in the code which is passed to
 * the generic_integrator() routine. Since generic_integrator()
 * should work with functions passed from various modules, the format
 * of the arguments is a bit special:
 *
 * - fixed parameters and workspaces are passed through a generic
 * pointer.  generic_integrator() doesn't know the content of this
 * pointer.
 *
 * - the error management is a bit special: errors are not written as
 * usual to pth->error_message, but to a generic error_message passed
 * in the list of arguments.
 *
 * @param tau                      Input: conformal time
 * @param y                        Input: vector of perturbations
 * @param dy                       Input: vector of time derivative of perturbations
 * @param index_tau                Input: index in the array tau_sampling
 * @param parameters_and_workspace Input/Output: in input, all parameters needed by perturb_derivs, in output, source terms
 * @param error_message            Output: error message
 * @return the error status
 */

int perturb_sources(
                    double tau,
                    double * y,
                    double * dy,
                    int index_tau,
                    void * parameters_and_workspace,
                    ErrorMsg error_message
                    ) {
  /** Summary: */

  /** - define local variables */

  double P;
  int index_type;

  struct perturb_parameters_and_workspace * pppaw;
  struct precision * ppr;
  struct background * pba;
  struct thermo * pth;
  struct perturbs * ppt;
  int index_md;
  int index_ic;
  int index_k;
  double k;
  double z;
  struct perturb_workspace * ppw;
  double * pvecback;
  double * pvecthermo;
  double * pvecmetric;

  double delta_g, delta_rho_scf, rho_plus_p_theta_scf;
  double a_prime_over_a=0.;  /* (a'/a) */
  double a_prime_over_a_prime=0.;  /* (a'/a)' */
  int switch_isw = 1;

  double a_rel, a2_rel, f_dr;

  /** - rename structure fields (just to avoid heavy notations) */

  pppaw = parameters_and_workspace;
  ppr = pppaw->ppr;
  pba = pppaw->pba;
  pth = pppaw->pth;
  ppt = pppaw->ppt;
  index_md = pppaw->index_md;
  index_ic = pppaw->index_ic;
  index_k = pppaw->index_k;
  k = pppaw->k;
  ppw = pppaw->ppw;

  pvecback = ppw->pvecback;
  pvecthermo = ppw->pvecthermo;
  pvecmetric = ppw->pvecmetric;

  /** - get background/thermo quantities in this point */

  class_call(background_at_tau(pba,
                               tau,
                               pba->normal_info,
                               pba->inter_closeby,
                               &(ppw->last_index_back),
                               pvecback),
             pba->error_message,
             error_message);

  z = pba->a_today/pvecback[pba->index_bg_a]-1.;

  class_call(thermodynamics_at_z(pba,
                                 pth,
                                 z,  /* redshift z=1/a-1 */
                                 pth->inter_closeby,
                                 &(ppw->last_index_thermo),
                                 pvecback,
                                 pvecthermo),
             pth->error_message,
             error_message);

  a_rel = ppw->pvecback[pba->index_bg_a]/pba->a_today;
  a2_rel = a_rel * a_rel;

  /* derived background quantities, useful only in synchronous gauge */
  if (ppt->gauge == synchronous) {
    a_prime_over_a = pvecback[pba->index_bg_a] * pvecback[pba->index_bg_H]; /* (a'/a)=aH */
    a_prime_over_a_prime = pvecback[pba->index_bg_H_prime] * pvecback[pba->index_bg_a] + pow(pvecback[pba->index_bg_H] * pvecback[pba->index_bg_a],2); /* (a'/a)' = aH'+(aH)^2 */
  }

  /** - for scalars */
  if (_scalars_) {

    /** - --> compute metric perturbations */

    class_call(perturb_einstein(ppr,
                                pba,
                                pth,
                                ppt,
                                index_md,
                                k,
                                tau,
                                y,
                                ppw),
               ppt->error_message,
               error_message);

    /** - --> compute quantities depending on approximation schemes */

    if (ppw->approx[ppw->index_ap_rsa] == (int)rsa_on) {

      delta_g = ppw->rsa_delta_g;
      P = 0.;

    }
    else {

      delta_g = y[ppw->pv->index_pt_delta_g];
      if (ppw->approx[ppw->index_ap_tca] == (int)tca_on)
        P = 5.* ppw->s_l[2] * ppw->tca_shear_g/8.; /* (2.5+0.5+2)shear_g/8 */
      else
        P = (y[ppw->pv->index_pt_pol0_g] + y[ppw->pv->index_pt_pol2_g] + 2.* ppw->s_l[2] *y[ppw->pv->index_pt_shear_g])/8.;

    }

    /** - --> for each type, compute source terms */

    /* scalar temperature */
    if (ppt->has_source_t == _TRUE_) {

      /* check whether integrated Sachs-Wolf term should be included */
      if ((ppt->switch_eisw == 0) && (z >= ppt->eisw_lisw_split_z)){
        switch_isw = 0;
      }
      if ((ppt->switch_lisw == 0) && (z < ppt->eisw_lisw_split_z)) {
        switch_isw=0;
      }

      /* newtonian gauge: simplest form, not efficient numerically */
      /*
        if (ppt->gauge == newtonian) {
        _set_source_(ppt->index_tp_t0) = pvecthermo[pth->index_th_exp_m_kappa] * pvecmetric[ppw->index_mt_phi_prime] + pvecthermo[pth->index_th_g] * delta_g / 4.;
        _set_source_(ppt->index_tp_t1) = pvecthermo[pth->index_th_exp_m_kappa] * k* pvecmetric[ppw->index_mt_psi] + pvecthermo[pth->index_th_g] * y[ppw->pv->index_pt_theta_b]/k;
        _set_source_(ppt->index_tp_t2) = pvecthermo[pth->index_th_g] * P;
        }
      */

      /* newtonian gauge: slightly more complicated form, but more efficient numerically */

      if (ppt->gauge == newtonian) {
        _set_source_(ppt->index_tp_t0) =
          ppt->switch_sw * pvecthermo[pth->index_th_g] * (delta_g / 4. + pvecmetric[ppw->index_mt_psi])
          + switch_isw * (pvecthermo[pth->index_th_g] * (y[ppw->pv->index_pt_phi]-pvecmetric[ppw->index_mt_psi])
                          + pvecthermo[pth->index_th_exp_m_kappa] * 2. * pvecmetric[ppw->index_mt_phi_prime])
          + ppt->switch_dop /k/k * (pvecthermo[pth->index_th_g] * dy[ppw->pv->index_pt_theta_b]
                                    + pvecthermo[pth->index_th_dg] * y[ppw->pv->index_pt_theta_b]);

        _set_source_(ppt->index_tp_t1) = switch_isw * pvecthermo[pth->index_th_exp_m_kappa] * k* (pvecmetric[ppw->index_mt_psi]-y[ppw->pv->index_pt_phi]);

        _set_source_(ppt->index_tp_t2) = ppt->switch_pol * pvecthermo[pth->index_th_g] * P;
      }


      /* synchronous gauge: simplest form, not efficient numerically */
      /*
        if (ppt->gauge == synchronous) {
        _set_source_(ppt->index_tp_t0) = - pvecthermo[pth->index_th_exp_m_kappa] * pvecmetric[ppw->index_mt_h_prime] / 6. + pvecthermo[pth->index_th_g] / 4. * delta_g;
        _set_source_(ppt->index_tp_t1) = pvecthermo[pth->index_th_g] * y[ppw->pv->index_pt_theta_b] / k;
        _set_source_(ppt->index_tp_t2) = pvecthermo[pth->index_th_exp_m_kappa] * k*k* 2./3. * ppw->s_l[2] * pvecmetric[ppw->index_mt_alpha] + pvecthermo[pth->index_th_g] * P;
        }
      */

      /* synchronous gauge: slightly more complicated form, but more efficient numerically */

      if (ppt->gauge == synchronous) {

        _set_source_(ppt->index_tp_t0) =
          ppt->switch_sw * pvecthermo[pth->index_th_g] * (delta_g/4. + pvecmetric[ppw->index_mt_alpha_prime])
          + switch_isw * (pvecthermo[pth->index_th_g] * (y[ppw->pv->index_pt_eta]
                                                         - pvecmetric[ppw->index_mt_alpha_prime]
                                                         - 2 * a_prime_over_a * pvecmetric[ppw->index_mt_alpha])
                          + pvecthermo[pth->index_th_exp_m_kappa] * 2. * (pvecmetric[ppw->index_mt_eta_prime]
                                                                          - a_prime_over_a_prime * pvecmetric[ppw->index_mt_alpha]
                                                                          - a_prime_over_a * pvecmetric[ppw->index_mt_alpha_prime]))
          + ppt->switch_dop * (pvecthermo[pth->index_th_g] * (dy[ppw->pv->index_pt_theta_b]/k/k + pvecmetric[ppw->index_mt_alpha_prime])
                               +pvecthermo[pth->index_th_dg] * (y[ppw->pv->index_pt_theta_b]/k/k + pvecmetric[ppw->index_mt_alpha]));

        _set_source_(ppt->index_tp_t1) =
          switch_isw * pvecthermo[pth->index_th_exp_m_kappa] * k * (pvecmetric[ppw->index_mt_alpha_prime]
                                                                    + 2. * a_prime_over_a * pvecmetric[ppw->index_mt_alpha]
                                                                    - y[ppw->pv->index_pt_eta]);

        _set_source_(ppt->index_tp_t2) =
          ppt->switch_pol * pvecthermo[pth->index_th_g] * P;
      }
    }

    /* scalar polarization */
    if (ppt->has_source_p == _TRUE_) {

      /* all gauges. Note that the correct formula for the E source
         should have a minus sign, as shown in Hu & White. We put a
         plus sign to comply with the 'historical convention'
         established in CMBFAST and CAMB. */

      _set_source_(ppt->index_tp_p) = sqrt(6.) * pvecthermo[pth->index_th_g] * P;

    }

    /* now, non-CMB sources */

    /* Bardeen potential -PHI_H = phi in Newtonian gauge */
    if (ppt->has_source_phi == _TRUE_) {

      if (ppt->gauge == newtonian)
        _set_source_(ppt->index_tp_phi) = y[ppw->pv->index_pt_phi];

      if (ppt->gauge == synchronous)
        _set_source_(ppt->index_tp_phi) = y[ppw->pv->index_pt_eta] - a_prime_over_a * pvecmetric[ppw->index_mt_alpha];

    }

    /* its derivative phi' */
    if (ppt->has_source_phi_prime == _TRUE_) {

      if (ppt->gauge == newtonian)
        _set_source_(ppt->index_tp_phi_prime) = dy[ppw->pv->index_pt_phi];

      if (ppt->gauge == synchronous)
        _set_source_(ppt->index_tp_phi_prime) = dy[ppw->pv->index_pt_eta]
          - a_prime_over_a_prime * pvecmetric[ppw->index_mt_alpha]
          - a_prime_over_a * pvecmetric[ppw->index_mt_alpha_prime];
    }

    /* diff of Bardeen potentials PHI_A-PHI_H = psi + phi in newtonian gauge */
    if (ppt->has_source_phi_plus_psi == _TRUE_) {

      if (ppt->gauge == newtonian)
        _set_source_(ppt->index_tp_phi_plus_psi) =
          y[ppw->pv->index_pt_phi] + pvecmetric[ppw->index_mt_psi];

      if (ppt->gauge == synchronous)
        _set_source_(ppt->index_tp_phi_plus_psi) =
          y[ppw->pv->index_pt_eta] + pvecmetric[ppw->index_mt_alpha_prime];

    }

    /* Bardeen potential PHI_A = psi in newtonian gauge */
    if (ppt->has_source_psi == _TRUE_) {

      if (ppt->gauge == newtonian)
        _set_source_(ppt->index_tp_psi) =
          pvecmetric[ppw->index_mt_psi];

      if (ppt->gauge == synchronous)
        _set_source_(ppt->index_tp_psi) =
          a_prime_over_a * pvecmetric[ppw->index_mt_alpha] + pvecmetric[ppw->index_mt_alpha_prime];
    }

    /* total matter over density (gauge-invariant, defined as in arXiv:1307.1459) */
    if (ppt->has_source_delta_m == _TRUE_) {
      _set_source_(ppt->index_tp_delta_m) = ppw->delta_m;
    }

    /* delta_g */
    if (ppt->has_source_delta_g == _TRUE_)  {
      _set_source_(ppt->index_tp_delta_g) = delta_g;
    }

    /* delta_baryon */
    if (ppt->has_source_delta_b == _TRUE_) {
      _set_source_(ppt->index_tp_delta_b) = y[ppw->pv->index_pt_delta_b];
    }

    /* delta_cdm */
    if (ppt->has_source_delta_cdm == _TRUE_) {
      _set_source_(ppt->index_tp_delta_cdm) = y[ppw->pv->index_pt_delta_cdm];
    }

    /* delta_dcdm */
    if (ppt->has_source_delta_dcdm == _TRUE_) {
      _set_source_(ppt->index_tp_delta_dcdm) = y[ppw->pv->index_pt_delta_dcdm];
    }

    /* delta_fld */
    if (ppt->has_source_delta_fld == _TRUE_) {
      _set_source_(ppt->index_tp_delta_fld) = y[ppw->pv->index_pt_delta_fld];
    }

    /* delta_scf */
    if (ppt->has_source_delta_scf == _TRUE_) {
      if (ppt->gauge == synchronous){
        delta_rho_scf =  1./3.*
          (1./a2_rel*ppw->pvecback[pba->index_bg_phi_prime_scf]*y[ppw->pv->index_pt_phi_prime_scf]
           + ppw->pvecback[pba->index_bg_dV_scf]*y[ppw->pv->index_pt_phi_scf]);
      }
      else{
        delta_rho_scf =  1./3.*
          (1./a2_rel*ppw->pvecback[pba->index_bg_phi_prime_scf]*y[ppw->pv->index_pt_phi_prime_scf]
           + ppw->pvecback[pba->index_bg_dV_scf]*y[ppw->pv->index_pt_phi_scf]
           - 1./a2_rel*pow(ppw->pvecback[pba->index_bg_phi_prime_scf],2)*ppw->pvecmetric[ppw->index_mt_psi]);
      }
      _set_source_(ppt->index_tp_delta_scf) = delta_rho_scf/pvecback[pba->index_bg_rho_scf];
    }

    /* delta_dr */
    if (ppt->has_source_delta_dr == _TRUE_) {
      f_dr = pow(a2_rel/pba->H0,2)*pvecback[pba->index_bg_rho_dr];
      _set_source_(ppt->index_tp_delta_dr) = y[ppw->pv->index_pt_F0_dr]/f_dr;
    }

    /* delta_ur */
    if (ppt->has_source_delta_ur == _TRUE_) {
      if (ppw->approx[ppw->index_ap_rsa]==(int)rsa_off)
        _set_source_(ppt->index_tp_delta_ur) = y[ppw->pv->index_pt_delta_ur];
      else
        _set_source_(ppt->index_tp_delta_ur) = ppw->rsa_delta_ur;
    }

    /* delta_ncdm1 */
    if (ppt->has_source_delta_ncdm == _TRUE_) {
      for (index_type = ppt->index_tp_delta_ncdm1; index_type < ppt->index_tp_delta_ncdm1+pba->N_ncdm; index_type++) {
        _set_source_(index_type) = ppw->delta_ncdm[index_type - ppt->index_tp_delta_ncdm1];
      }
    }

    /* total velocity (gauge-invariant, defined as in arXiv:1307.1459) */
    if (ppt->has_source_theta_m == _TRUE_) {
      _set_source_(ppt->index_tp_theta_m) = ppw->theta_m;
    }

    /* theta_g */
    if (ppt->has_source_theta_g == _TRUE_) {
      if (ppw->approx[ppw->index_ap_rsa]==(int)rsa_off)
        _set_source_(ppt->index_tp_theta_g) = y[ppw->pv->index_pt_theta_g];
      else
        _set_source_(ppt->index_tp_theta_g) = ppw->rsa_theta_g;
    }

    /* theta_baryon */
    if (ppt->has_source_theta_b == _TRUE_) {
      _set_source_(ppt->index_tp_theta_b) = y[ppw->pv->index_pt_theta_b];
    }

    /* theta_cdm */
    if (ppt->has_source_theta_cdm == _TRUE_) {
      _set_source_(ppt->index_tp_theta_cdm) = y[ppw->pv->index_pt_theta_cdm];
    }

    /* theta_dcdm */
    if (ppt->has_source_theta_dcdm == _TRUE_) {
      _set_source_(ppt->index_tp_theta_dcdm) = y[ppw->pv->index_pt_theta_dcdm];
    }

    /* theta_fld */
    if (ppt->has_source_theta_fld == _TRUE_) {
      _set_source_(ppt->index_tp_theta_fld) = y[ppw->pv->index_pt_theta_fld];
    }

    /* theta_scf */
    if (ppt->has_source_theta_scf == _TRUE_) {
      rho_plus_p_theta_scf = 1./3.*
        k*k/a2_rel*ppw->pvecback[pba->index_bg_phi_prime_scf]*y[ppw->pv->index_pt_phi_scf];
      _set_source_(ppt->index_tp_theta_scf) = rho_plus_p_theta_scf/
        (pvecback[pba->index_bg_rho_scf]+pvecback[pba->index_bg_p_scf]);
    }

    /* theta_dr */
    if (ppt->has_source_theta_dr == _TRUE_) {
      f_dr = pow(a2_rel/pba->H0,2)*pvecback[pba->index_bg_rho_dr];
      _set_source_(ppt->index_tp_theta_dr) = 3./4.*k*y[ppw->pv->index_pt_F0_dr+1]/f_dr;
    }

    /* theta_ur */
    if (ppt->has_source_theta_ur == _TRUE_) {
      if (ppw->approx[ppw->index_ap_rsa]==(int)rsa_off)
        _set_source_(ppt->index_tp_theta_ur) = y[ppw->pv->index_pt_theta_ur];
      else
        _set_source_(ppt->index_tp_theta_ur) = ppw->rsa_theta_ur;
    }

    /* theta_ncdm1 */
    if (ppt->has_source_theta_ncdm == _TRUE_) {
      for (index_type = ppt->index_tp_theta_ncdm1; index_type < ppt->index_tp_theta_ncdm1+pba->N_ncdm; index_type++) {
        _set_source_(index_type) = ppw->theta_ncdm[index_type - ppt->index_tp_theta_ncdm1];
      }
    }
  }

  /** - for tensors */
  if (_tensors_) {

    /** - --> compute quantities depending on approximation schemes */
    if (ppw->approx[ppw->index_ap_rsa] == (int)rsa_off) {
      if (ppw->approx[ppw->index_ap_tca] == (int)tca_off) {

        P = -(1./10.*y[ppw->pv->index_pt_delta_g]
              +2./7.*y[ppw->pv->index_pt_shear_g]
              +3./70.*y[ppw->pv->index_pt_delta_g+4]
              -3./5.*y[ppw->pv->index_pt_pol0_g]
              +6./7.*y[ppw->pv->index_pt_pol2_g]
              -3./70.*y[ppw->pv->index_pt_pol0_g+4])
          /sqrt(6.);

      }
      else {
        P = 2./5.*_SQRT6_*y[ppw->pv->index_pt_gwdot]/ppw->pvecthermo[pth->index_th_dkappa]; //TBC
      }
    }
    else {
      P = 0.;
    }

    /* tensor temperature */
    if (ppt->has_source_t == _TRUE_) {
      _set_source_(ppt->index_tp_t2) = - y[ppw->pv->index_pt_gwdot] * pvecthermo[pth->index_th_exp_m_kappa] + pvecthermo[pth->index_th_g] * P;
    }

    /* tensor polarization */
    if (ppt->has_source_p == _TRUE_) {

      /* Note that the correct formula for the polarization source
         should have a minus sign, as shown in Hu & White. We put a
         plus sign to comply with the 'historical convention'
         established in CMBFAST and CAMB. */

      _set_source_(ppt->index_tp_p) = sqrt(6.) * pvecthermo[pth->index_th_g] * P;
    }
  }

  return _SUCCESS_;

}


/**
 * When testing the code or a cosmological model, it can be useful to
 * output perturbations at each step of integration (and not just the
 * delta's at each source sampling point, which is achieved simply by
 * asking for matter transfer functions). Then this function can be
 * passed to the generic_evolver routine.
 *
 * By default, instead of passing this function to generic_evolver,
 * one passes a null pointer. Then this function is just not used.
 *
 * @param tau                      Input: conformal time
 * @param y                        Input: vector of perturbations
 * @param dy                       Input: vector of its derivatives (already allocated)
 * @param parameters_and_workspace Input: fixed parameters (e.g. indices)
 * @param error_message            Output: error message
 *
 */

int perturb_print_variables(double tau,
                            double * y,
                            double * dy,
                            void * parameters_and_workspace,
                            ErrorMsg error_message
                            ) {

  struct perturb_parameters_and_workspace * pppaw;
  /** Summary: */

  /** - define local variables */
  double k;
  int index_md;
  //struct precision * ppr;
  struct background * pba;
  struct thermo * pth;
  struct perturbs * ppt;
  struct perturb_workspace * ppw;
  double * pvecback;
  double * pvecmetric;

  double delta_g,theta_g,shear_g,l4_g,pol0_g,pol1_g,pol2_g,pol4_g;
  double delta_b,theta_b;
  double delta_cdm=0.,theta_cdm=0.;
  double delta_dcdm=0.,theta_dcdm=0.;
  double delta_dr=0.,theta_dr=0.,shear_dr=0., f_dr=1.0;
  double delta_ur=0.,theta_ur=0.,shear_ur=0.,l4_ur=0.;
  double delta_rho_scf=0., rho_plus_p_theta_scf=0.;
  double delta_scf=0., theta_scf=0.;
  /** - ncdm sector begins */
  int n_ncdm;
  double *delta_ncdm=NULL, *theta_ncdm=NULL, *shear_ncdm=NULL, *delta_p_over_delta_rho_ncdm=NULL;
  double rho_ncdm_bg, p_ncdm_bg, pseudo_p_ncdm, w_ncdm;
  double rho_delta_ncdm = 0.0;
  double rho_plus_p_theta_ncdm = 0.0;
  double rho_plus_p_shear_ncdm = 0.0;
  double delta_p_ncdm = 0.0;
  double factor = 0.0;
  double q,q2,epsilon;
  /** - ncdm sector ends */
  double phi=0.,psi=0.,alpha=0.;
  double delta_temp=0., delta_chi=0.;

  double a,a2,H;
  int idx,index_q, storeidx;
  double *dataptr;


  /** - rename structure fields (just to avoid heavy notations) */

  pppaw = parameters_and_workspace;
  k = pppaw->k;
  index_md = pppaw->index_md;
  //ppr = pppaw->ppr;
  pba = pppaw->pba;
  pth = pppaw->pth;
  ppt = pppaw->ppt;
  ppw = pppaw->ppw;
  pvecback = ppw->pvecback;
  pvecmetric = ppw->pvecmetric;

  a = pvecback[pba->index_bg_a];
  a2 = a*a;
  H = pvecback[pba->index_bg_H];

  if (pba->has_ncdm == _TRUE_){
    class_alloc(delta_ncdm, sizeof(double)*pba->N_ncdm,error_message);
    class_alloc(theta_ncdm, sizeof(double)*pba->N_ncdm,error_message);
    class_alloc(shear_ncdm, sizeof(double)*pba->N_ncdm,error_message);
    class_alloc(delta_p_over_delta_rho_ncdm, sizeof(double)*pba->N_ncdm,error_message);
  }

  /** - calculate perturbed recombination */

  if ((ppt->has_perturbed_recombination == _TRUE_) && (ppw->approx[ppw->index_ap_tca] == (int)tca_off) ){
    delta_temp = y[ppw->pv->index_pt_perturbed_recombination_delta_temp];
    delta_chi =y[ppw->pv->index_pt_perturbed_recombination_delta_chi];
  }
  /** - for scalar modes */
  if (_scalars_) {

    if (ppw->approx[ppw->index_ap_rsa]==(int)rsa_off) {
      delta_g = y[ppw->pv->index_pt_delta_g];
      theta_g = y[ppw->pv->index_pt_theta_g];
    }
    else {
      delta_g = ppw->rsa_delta_g;
      theta_g = ppw->rsa_theta_g;
    }

    if (ppw->approx[ppw->index_ap_rsa]==(int)rsa_off) {
      if (ppw->approx[ppw->index_ap_tca]==(int)tca_on) {
        shear_g = ppw->tca_shear_g;
        //l3_g = 6./7.*k/ppw->pvecthermo[pth->index_th_dkappa]*ppw->tca_shear_g;
        pol0_g = 2.5*ppw->tca_shear_g;
        pol1_g = 7./12.*6./7.*k/ppw->pvecthermo[pth->index_th_dkappa]*ppw->tca_shear_g;
        pol2_g = 0.5*ppw->tca_shear_g;
        //pol3_g = 0.25*6./7.*k/ppw->pvecthermo[pth->index_th_dkappa]*ppw->tca_shear_g;
      }
      else {
        shear_g = y[ppw->pv->index_pt_shear_g];
        //l3_g = y[ppw->pv->index_pt_l3_g];
        pol0_g = y[ppw->pv->index_pt_pol0_g];
        pol1_g = y[ppw->pv->index_pt_pol1_g];
        pol2_g = y[ppw->pv->index_pt_pol2_g];
        //pol3_g = y[ppw->pv->index_pt_pol3_g];
      }
    }
    else {
      shear_g = 0;
      //l3_g = 0;
      pol0_g = 0;
      pol1_g = 0;
      pol2_g = 0;
      //pol3_g = 0.;
    }

    if (pba->has_ur == _TRUE_) {
      if (ppw->approx[ppw->index_ap_rsa]==(int)rsa_off) {
        delta_ur = y[ppw->pv->index_pt_delta_ur];
        theta_ur = y[ppw->pv->index_pt_theta_ur];
        shear_ur = y[ppw->pv->index_pt_shear_ur];
      }
      else {
        delta_ur = ppw->rsa_delta_ur;
        theta_ur = ppw->rsa_theta_ur;
        shear_ur = 0.;
      }
    }

    delta_b = y[ppw->pv->index_pt_delta_b];
    theta_b = y[ppw->pv->index_pt_theta_b];

    if (pba->has_cdm == _TRUE_) {

      delta_cdm = y[ppw->pv->index_pt_delta_cdm];
      if (ppt->gauge == synchronous) {
        theta_cdm = 0.;
      }
      else {
        theta_cdm = y[ppw->pv->index_pt_theta_cdm];
      }
    }

    /* gravitational potentials */
    if (ppt->gauge == synchronous) {

      alpha = pvecmetric[ppw->index_mt_alpha];

      psi = pvecback[pba->index_bg_H]*pvecback[pba->index_bg_a] * alpha + pvecmetric[ppw->index_mt_alpha_prime];
      phi = y[ppw->pv->index_pt_eta] - pvecback[pba->index_bg_H]*pvecback[pba->index_bg_a]*alpha;
    }
    else if (ppt->gauge == newtonian){
      psi = pvecmetric[ppw->index_mt_psi];
      phi = y[ppw->pv->index_pt_phi];
    }
    else{
      psi = 0.0;
      phi = 0.0;
    }

    if (pba->has_ncdm == _TRUE_) {
      /** - --> Get delta, deltaP/rho, theta, shear and store in array */
      idx = ppw->pv->index_pt_psi0_ncdm1;
      if(ppw->approx[ppw->index_ap_ncdmfa] == (int)ncdmfa_on){
        // The perturbations are evolved integrated:
        for(n_ncdm=0; n_ncdm < pba->N_ncdm; n_ncdm++){
          rho_ncdm_bg = pvecback[pba->index_bg_rho_ncdm1+n_ncdm];
          p_ncdm_bg = pvecback[pba->index_bg_p_ncdm1+n_ncdm];
          pseudo_p_ncdm = pvecback[pba->index_bg_pseudo_p_ncdm1+n_ncdm];
          w_ncdm = p_ncdm_bg/rho_ncdm_bg;

          delta_ncdm[n_ncdm] = y[idx];
          theta_ncdm[n_ncdm] = y[idx+1];
          shear_ncdm[n_ncdm] = y[idx+2];
          //This is the adiabatic sound speed:
          delta_p_over_delta_rho_ncdm[n_ncdm] = w_ncdm*(1.0-1.0/(3.0+3.0*w_ncdm)*(3.0*w_ncdm-2.0+pseudo_p_ncdm/p_ncdm_bg));
          idx += ppw->pv->l_max_ncdm[n_ncdm]+1;
        }
      }
      else{
        // We must integrate to find perturbations:
        for(n_ncdm=0; n_ncdm < pba->N_ncdm; n_ncdm++){
          rho_delta_ncdm = 0.0;
          rho_plus_p_theta_ncdm = 0.0;
          rho_plus_p_shear_ncdm = 0.0;
          delta_p_ncdm = 0.0;
          factor = pba->factor_ncdm[n_ncdm]*pow(pba->a_today/a,4);

          for (index_q=0; index_q < ppw->pv->q_size_ncdm[n_ncdm]; index_q ++) {

            q = pba->q_ncdm[n_ncdm][index_q];
            q2 = q*q;
            epsilon = sqrt(q2+pba->M_ncdm[n_ncdm]*pba->M_ncdm[n_ncdm]*a2);

            rho_delta_ncdm += q2*epsilon*pba->w_ncdm[n_ncdm][index_q]*y[idx];
            rho_plus_p_theta_ncdm += q2*q*pba->w_ncdm[n_ncdm][index_q]*y[idx+1];
            rho_plus_p_shear_ncdm += q2*q2/epsilon*pba->w_ncdm[n_ncdm][index_q]*y[idx+2];
            delta_p_ncdm += q2*q2/epsilon*pba->w_ncdm[n_ncdm][index_q]*y[idx];

            //Jump to next momentum bin:
            idx+=(ppw->pv->l_max_ncdm[n_ncdm]+1);
          }

          rho_delta_ncdm *= factor;
          rho_plus_p_theta_ncdm *= k*factor;
          rho_plus_p_shear_ncdm *= 2.0/3.0*factor;
          delta_p_ncdm *= factor/3.;

          delta_ncdm[n_ncdm] = rho_delta_ncdm/ppw->pvecback[pba->index_bg_rho_ncdm1+n_ncdm];
          theta_ncdm[n_ncdm] = rho_plus_p_theta_ncdm/
            (ppw->pvecback[pba->index_bg_rho_ncdm1+n_ncdm]+ppw->pvecback[pba->index_bg_p_ncdm1+n_ncdm]);
          shear_ncdm[n_ncdm] = rho_plus_p_shear_ncdm/
            (ppw->pvecback[pba->index_bg_rho_ncdm1+n_ncdm]+ppw->pvecback[pba->index_bg_p_ncdm1+n_ncdm]);
          delta_p_over_delta_rho_ncdm[n_ncdm] = delta_p_ncdm/rho_delta_ncdm;

          if (delta_p_over_delta_rho_ncdm[n_ncdm] < -0.5){
            FILE * fid = fopen("integrand.dat","w");

            fclose(fid);
          }
        }
      }
    }

    if (pba->has_dcdm == _TRUE_) {

      delta_dcdm = y[ppw->pv->index_pt_delta_dcdm];
      theta_dcdm = y[ppw->pv->index_pt_theta_dcdm];

    }

    if (pba->has_dr == _TRUE_) {
      f_dr = pow(pvecback[pba->index_bg_a]*pvecback[pba->index_bg_a]/pba->H0,2)*pvecback[pba->index_bg_rho_dr];
      delta_dr = y[ppw->pv->index_pt_F0_dr]/f_dr;
      theta_dr = y[ppw->pv->index_pt_F0_dr+1]*3./4.*k/f_dr;
      shear_dr = y[ppw->pv->index_pt_F0_dr+2]*0.5/f_dr;
    }

    if (pba->has_scf == _TRUE_){
      if (ppt->gauge == synchronous){
        delta_rho_scf =  1./3.*
          (1./a2*ppw->pvecback[pba->index_bg_phi_prime_scf]*y[ppw->pv->index_pt_phi_prime_scf]
           + ppw->pvecback[pba->index_bg_dV_scf]*y[ppw->pv->index_pt_phi_scf]);
      }
      else{
        delta_rho_scf =  1./3.*
          (1./a2*ppw->pvecback[pba->index_bg_phi_prime_scf]*y[ppw->pv->index_pt_phi_prime_scf]
           + ppw->pvecback[pba->index_bg_dV_scf]*y[ppw->pv->index_pt_phi_scf]
           - 1./a2*pow(ppw->pvecback[pba->index_bg_phi_prime_scf],2)*ppw->pvecmetric[ppw->index_mt_psi]);
      }

      rho_plus_p_theta_scf =  1./3.*
        k*k/a2*ppw->pvecback[pba->index_bg_phi_prime_scf]*y[ppw->pv->index_pt_phi_scf];

      delta_scf = delta_rho_scf/pvecback[pba->index_bg_rho_scf];
      theta_scf = rho_plus_p_theta_scf/(pvecback[pba->index_bg_rho_scf]+pvecback[pba->index_bg_p_scf]);

    }

    /* converting synchronous variables to newtonian ones */
    if (ppt->gauge == synchronous) {

      /* density and velocity perturbations (comment out if you wish to keep synchronous variables) */

      delta_g -= 4. * pvecback[pba->index_bg_H]*pvecback[pba->index_bg_a]*alpha;
      theta_g += k*k*alpha;

      delta_b -= 3. * pvecback[pba->index_bg_H]*pvecback[pba->index_bg_a]*alpha;
      theta_b += k*k*alpha;

      if (pba->has_ur == _TRUE_) {
        delta_ur -= 4. * pvecback[pba->index_bg_H]*pvecback[pba->index_bg_a]*alpha;
        theta_ur += k*k*alpha;
      }

      if (pba->has_dr == _TRUE_) {
        delta_dr += (-4.*a*H+a*pba->Gamma_dcdm*pvecback[pba->index_bg_rho_dcdm]/pvecback[pba->index_bg_rho_dr])*alpha;

        theta_dr += k*k*alpha;
      }

      if (pba->has_cdm == _TRUE_) {
        delta_cdm -= 3. * pvecback[pba->index_bg_H]*pvecback[pba->index_bg_a]*alpha;
        theta_cdm += k*k*alpha;
      }

      if (pba->has_ncdm == _TRUE_) {
        for(n_ncdm=0; n_ncdm < pba->N_ncdm; n_ncdm++){
          /** - --> Do gauge transformation of delta, deltaP/rho (?) and theta using -= 3aH(1+w_ncdm) alpha for delta. */
        }
      }

      if (pba->has_dcdm == _TRUE_) {
        delta_dcdm += alpha*(-a*pba->Gamma_dcdm-3.*a*H);
        theta_dcdm += k*k*alpha;
      }

      if (pba->has_scf == _TRUE_) {
        delta_scf += alpha*(-3.0*H*(1.0+pvecback[pba->index_bg_p_scf]/pvecback[pba->index_bg_rho_scf]));
        theta_scf += k*k*alpha;
      }

    }

    //    fprintf(ppw->perturb_output_file," ");
    /** - --> Handle (re-)allocation */
    if (ppt->scalar_perturbations_data[ppw->index_ikout] == NULL){
      class_alloc(ppt->scalar_perturbations_data[ppw->index_ikout],
                  sizeof(double)*ppt->number_of_scalar_titles,
                  error_message);
      ppt->size_scalar_perturbation_data[ppw->index_ikout] = 0;
    }
    else{
      ppt->scalar_perturbations_data[ppw->index_ikout] =
        realloc(ppt->scalar_perturbations_data[ppw->index_ikout],
                sizeof(double)*(ppt->size_scalar_perturbation_data[ppw->index_ikout]+ppt->number_of_scalar_titles));
    }
    storeidx = 0;
    dataptr = ppt->scalar_perturbations_data[ppw->index_ikout]+
      ppt->size_scalar_perturbation_data[ppw->index_ikout];
    ppt->size_scalar_perturbation_data[ppw->index_ikout] += ppt->number_of_scalar_titles;

    class_store_double(dataptr, tau, _TRUE_, storeidx);
    class_store_double(dataptr, pvecback[pba->index_bg_a], _TRUE_, storeidx);
    class_store_double(dataptr, delta_g, _TRUE_, storeidx);
    class_store_double(dataptr, theta_g, _TRUE_, storeidx);
    class_store_double(dataptr, shear_g, _TRUE_, storeidx);
    class_store_double(dataptr, pol0_g, _TRUE_, storeidx);
    class_store_double(dataptr, pol1_g, _TRUE_, storeidx);
    class_store_double(dataptr, pol2_g, _TRUE_, storeidx);
    class_store_double(dataptr, delta_b, _TRUE_, storeidx);
    class_store_double(dataptr, theta_b, _TRUE_, storeidx);
    class_store_double(dataptr, psi, _TRUE_, storeidx);
    class_store_double(dataptr, phi, _TRUE_, storeidx);
    /* perturbed recombination */
    class_store_double(dataptr, delta_temp, ppt->has_perturbed_recombination, storeidx);
    class_store_double(dataptr, delta_chi, ppt->has_perturbed_recombination, storeidx);
    /* Ultra relativistic species */
    class_store_double(dataptr, delta_ur, pba->has_ur, storeidx);
    class_store_double(dataptr, theta_ur, pba->has_ur, storeidx);
    class_store_double(dataptr, shear_ur, pba->has_ur, storeidx);
    /* Cold dark matter */
    class_store_double(dataptr, delta_cdm, pba->has_cdm, storeidx);
    class_store_double(dataptr, theta_cdm, pba->has_cdm, storeidx);
    /* Non-cold Dark Matter */
    if ((pba->has_ncdm == _TRUE_) && ((ppt->has_density_transfers == _TRUE_) || (ppt->has_velocity_transfers == _TRUE_) || (ppt->has_source_delta_m == _TRUE_))) {
      for(n_ncdm=0; n_ncdm < pba->N_ncdm; n_ncdm++){
        class_store_double(dataptr, delta_ncdm[n_ncdm], _TRUE_, storeidx);
        class_store_double(dataptr, theta_ncdm[n_ncdm], _TRUE_, storeidx);
        class_store_double(dataptr, shear_ncdm[n_ncdm], _TRUE_, storeidx);
        class_store_double(dataptr, delta_p_over_delta_rho_ncdm[n_ncdm],  _TRUE_, storeidx);
      }
    }
    /* Decaying cold dark matter */
    class_store_double(dataptr, delta_dcdm, pba->has_dcdm, storeidx);
    class_store_double(dataptr, theta_dcdm, pba->has_dcdm, storeidx);
    /* Decay radiation */
    class_store_double(dataptr, delta_dr, pba->has_dr, storeidx);
    class_store_double(dataptr, theta_dr, pba->has_dr, storeidx);
    class_store_double(dataptr, shear_dr, pba->has_dr, storeidx);
    /* Scalar field scf*/
    class_store_double(dataptr, delta_scf, pba->has_scf, storeidx);
    class_store_double(dataptr, theta_scf, pba->has_scf, storeidx);

    //fprintf(ppw->perturb_output_file,"\n");

  }
  /** - for tensor modes: */

  if (_tensors_) {

    if (ppw->approx[ppw->index_ap_rsa]==(int)rsa_off) {
      if (ppw->approx[ppw->index_ap_tca]==(int)tca_off) {
        delta_g = y[ppw->pv->index_pt_delta_g];
        shear_g = y[ppw->pv->index_pt_shear_g];
        l4_g = y[ppw->pv->index_pt_delta_g+4];
        pol0_g = y[ppw->pv->index_pt_pol0_g];
        pol2_g = y[ppw->pv->index_pt_pol2_g];
        pol4_g = y[ppw->pv->index_pt_pol0_g+4];
      }
      else {
        delta_g = -4./3.*ppw->pv->y[ppw->pv->index_pt_gwdot]/ppw->pvecthermo[pth->index_th_dkappa]; //TBC
        shear_g = 0.;
        l4_g = 0.;
        pol0_g = 1./3.*ppw->pv->y[ppw->pv->index_pt_gwdot]/ppw->pvecthermo[pth->index_th_dkappa]; //TBC
        pol2_g = 0.;
        pol4_g = 0.;
      }
    }
    else {
      delta_g = 0.;
      shear_g = 0.;
      l4_g = 0.;
      pol0_g = 0.;
      pol2_g = 0.;
      pol4_g = 0.;
    }

    if (ppt->evolve_tensor_ur == _TRUE_){
      delta_ur = y[ppw->pv->index_pt_delta_ur];
      shear_ur = y[ppw->pv->index_pt_shear_ur];
      l4_ur = y[ppw->pv->index_pt_delta_ur+4];
    }

    /** - --> Handle (re-)allocation */
    if (ppt->tensor_perturbations_data[ppw->index_ikout] == NULL){
      class_alloc(ppt->tensor_perturbations_data[ppw->index_ikout],
                  sizeof(double)*ppt->number_of_tensor_titles,
                  error_message);
      ppt->size_tensor_perturbation_data[ppw->index_ikout] = 0;
    }
    else{
      ppt->tensor_perturbations_data[ppw->index_ikout] =
        realloc(ppt->tensor_perturbations_data[ppw->index_ikout],
                sizeof(double)*(ppt->size_tensor_perturbation_data[ppw->index_ikout]+ppt->number_of_tensor_titles));
    }
    storeidx = 0;
    dataptr = ppt->tensor_perturbations_data[ppw->index_ikout]+
      ppt->size_tensor_perturbation_data[ppw->index_ikout];
    ppt->size_tensor_perturbation_data[ppw->index_ikout] += ppt->number_of_tensor_titles;

    //fprintf(ppw->perturb_output_file," ");
    class_store_double(dataptr, tau, _TRUE_, storeidx);
    class_store_double(dataptr, pvecback[pba->index_bg_a], _TRUE_, storeidx);
    class_store_double(dataptr, delta_g, _TRUE_, storeidx);
    class_store_double(dataptr, shear_g, _TRUE_, storeidx);
    class_store_double(dataptr, l4_g, _TRUE_, storeidx);
    class_store_double(dataptr, pol0_g, _TRUE_, storeidx);
    class_store_double(dataptr, pol2_g, _TRUE_, storeidx);
    class_store_double(dataptr, pol4_g, _TRUE_, storeidx);
    class_store_double(dataptr, y[ppw->pv->index_pt_gw], _TRUE_, storeidx);
    class_store_double(dataptr, y[ppw->pv->index_pt_gwdot], _TRUE_, storeidx);

    class_store_double(dataptr, delta_ur, ppt->evolve_tensor_ur, storeidx);
    class_store_double(dataptr, shear_ur, ppt->evolve_tensor_ur, storeidx);
    class_store_double(dataptr, l4_ur, ppt->evolve_tensor_ur, storeidx);
    //printf("index_pt_delta+ur = %d\n",ppw->pv->index_pt_delta_ur);

    /* Non-cold Dark Matter */
    if (ppt->evolve_tensor_ncdm == _TRUE_) {

      idx = ppw->pv->index_pt_psi0_ncdm1;

      for(n_ncdm=0; n_ncdm < pba->N_ncdm; n_ncdm++){

        rho_delta_ncdm = 0.0;
        rho_plus_p_theta_ncdm = 0.0;
        rho_plus_p_shear_ncdm = 0.0;
        delta_p_ncdm = 0.0;
        factor = pba->factor_ncdm[n_ncdm]*pow(pba->a_today/a,4);

        for (index_q=0; index_q < ppw->pv->q_size_ncdm[n_ncdm]; index_q ++) {

          q = pba->q_ncdm[n_ncdm][index_q];
          q2 = q*q;
          epsilon = sqrt(q2+pba->M_ncdm[n_ncdm]*pba->M_ncdm[n_ncdm]*a2);

          rho_delta_ncdm += q2*epsilon*pba->w_ncdm[n_ncdm][index_q]*y[idx];
          rho_plus_p_theta_ncdm += q2*q*pba->w_ncdm[n_ncdm][index_q]*y[idx+1];
          rho_plus_p_shear_ncdm += q2*q2/epsilon*pba->w_ncdm[n_ncdm][index_q]*y[idx+2];
          delta_p_ncdm += q2*q2/epsilon*pba->w_ncdm[n_ncdm][index_q]*y[idx];

          //Jump to next momentum bin:
          idx+=(ppw->pv->l_max_ncdm[n_ncdm]+1);
        }

        rho_delta_ncdm *= factor;
        rho_plus_p_theta_ncdm *= k*factor;
        rho_plus_p_shear_ncdm *= 2.0/3.0*factor;
        delta_p_ncdm *= factor/3.;

        delta_ncdm[n_ncdm] = rho_delta_ncdm/ppw->pvecback[pba->index_bg_rho_ncdm1+n_ncdm];
        theta_ncdm[n_ncdm] = rho_plus_p_theta_ncdm/
          (ppw->pvecback[pba->index_bg_rho_ncdm1+n_ncdm]+ppw->pvecback[pba->index_bg_p_ncdm1+n_ncdm]);
        shear_ncdm[n_ncdm] = rho_plus_p_shear_ncdm/
          (ppw->pvecback[pba->index_bg_rho_ncdm1+n_ncdm]+ppw->pvecback[pba->index_bg_p_ncdm1+n_ncdm]);

        class_store_double(dataptr, delta_ncdm[n_ncdm], _TRUE_, storeidx);
        class_store_double(dataptr, theta_ncdm[n_ncdm], _TRUE_, storeidx);
        class_store_double(dataptr, shear_ncdm[n_ncdm], _TRUE_, storeidx);
      }
    }

    //    fprintf(ppw->perturb_output_file,"\n");

  }

  if (pba->has_ncdm == _TRUE_){
    free(delta_ncdm);
    free(theta_ncdm);
    free(shear_ncdm);
    free(delta_p_over_delta_rho_ncdm);
  }

  return _SUCCESS_;

  }

/**
 * Compute derivative of all perturbations to be integrated
 *
 * For each mode (scalar/vector/tensor) and each wavenumber k, this
 * function computes the derivative of all values in the vector of
 * perturbed variables to be integrated.
 *
 * This is one of the few functions in the code which is passed to the generic_integrator() routine.
 * Since generic_integrator() should work with functions passed from various modules, the format of the arguments
 * is a bit special:
 * - fixed parameters and workspaces are passed through a generic pointer.
 *   generic_integrator() doesn't know what the content of this pointer is.
 * - errors are not written as usual in pth->error_message, but in a generic
 *   error_message passed in the list of arguments.
 *
 * @param tau                      Input: conformal time
 * @param y                        Input: vector of perturbations
 * @param dy                       Output: vector of its derivatives (already allocated)
 * @param parameters_and_workspace Input/Output: in input, fixed parameters (e.g. indices); in output, background and thermo quantities evaluated at tau.
 * @param error_message            Output: error message
 */

int perturb_derivs(double tau,
                   double * y,
                   double * dy,
                   void * parameters_and_workspace,
                   ErrorMsg error_message
                   ) {
  /** Summary: */

  /** - define local variables */

  /* multipole */
  int l;

  /* scale factor and other background quantities */
  double a,a2,a_prime_over_a,R;

  /* short-cut names for the fields of the input structure */
  struct perturb_parameters_and_workspace * pppaw;
  double k,k2;
  int index_md;
  struct precision * ppr;
  struct background * pba;
  struct thermo * pth;
  struct perturbs * ppt;
  struct perturb_workspace * ppw;
  double * pvecback;
  double * pvecthermo;
  double * pvecmetric;
  double * s_l;
  struct perturb_vector * pv;

  /* short-cut notations for the perturbations */
  double delta_g=0.,theta_g=0.,shear_g=0.;
  double delta_b,theta_b;
  double cb2,cs2,ca2;
  double metric_continuity=0.,metric_euler=0.,metric_shear=0.,metric_ufa_class=0.;

  /* perturbed recombination (just to simplify the notation) */

  double H0=0.,Nnow=0.,n_H=0.,fHe=0.;
  double delta_temp=0.,delta_chi=0., chi=0.;
  double alpha_rec=0.,delta_alpha_rec=0.;
  double a_rad=0., Compton_CR =0.;
  double Tb_in_K=0.;


  /* Non-metric source terms for photons, i.e. \mathcal{P}^{(m)} from arXiv:1305.3261  */
  double P0,P1,P2;

  /* for use with fluid (fld): */
  double w,w_prime;

  /* for use with non-cold dark matter (ncdm): */
  int index_q,n_ncdm,idx;
  double q,epsilon,dlnf0_dlnq,qk_div_epsilon;
  double rho_ncdm_bg,p_ncdm_bg,pseudo_p_ncdm,w_ncdm,ca2_ncdm,ceff2_ncdm=0.,cvis2_ncdm=0.;

  /* for use with curvature */
  double cotKgen, sqrt_absK;
  double s2_squared, ssqrt3;

  /* for use with dcdm and dr */
  double f_dr, fprime_dr;

  /** - rename the fields of the input structure (just to avoid heavy notations) */

  pppaw = parameters_and_workspace;

  k = pppaw->k;
  k2=k*k;
  index_md = pppaw->index_md;
  ppr = pppaw->ppr;
  pba = pppaw->pba;
  pth = pppaw->pth;
  ppt = pppaw->ppt;
  ppw = pppaw->ppw;

  s_l = ppw->s_l;
  pvecback = ppw->pvecback;
  pvecthermo = ppw->pvecthermo;
  pvecmetric = ppw->pvecmetric;
  pv = ppw->pv;

  /** - get background/thermo quantities in this point */

  class_call(background_at_tau(pba,
                               tau,
                               pba->normal_info,
                               pba->inter_closeby,
                               &(ppw->last_index_back),
                               pvecback),
             pba->error_message,
             error_message);

  class_call(thermodynamics_at_z(pba,
                                 pth,
                                 1./pvecback[pba->index_bg_a]-1.,  /* redshift z=1/a-1 */
                                 pth->inter_closeby,
                                 &(ppw->last_index_thermo),
                                 pvecback,
                                 pvecthermo),
             pth->error_message,
             error_message);

  /** - get metric perturbations with perturb_einstein() */
  class_call(perturb_einstein(ppr,
                              pba,
                              pth,
                              ppt,
                              index_md,
                              k,
                              tau,
                              y,
                              ppw),
             ppt->error_message,
             error_message);

  /** - compute related background quantities */

  a = pvecback[pba->index_bg_a];
  a2 = a*a;
  a_prime_over_a = pvecback[pba->index_bg_H] * a;
  R = 4./3. * pvecback[pba->index_bg_rho_g]/pvecback[pba->index_bg_rho_b];

  /** - Compute 'generalised cotK function of argument \f$ \sqrt{|K|}*\tau \f$, for closing hierarchy.
      (see equation 2.34 in arXiv:1305.3261): */
  if (pba->has_curvature == _FALSE_){
    cotKgen = 1.0/(k*tau);
  }
  else{
    sqrt_absK = sqrt(fabs(pba->K));
    if (pba->K < 0)
      cotKgen = sqrt_absK/k/tanh(sqrt_absK*tau);
    else
      cotKgen = sqrt_absK/k/tan(sqrt_absK*tau);
  }

  s2_squared = 1.-3.*pba->K/k2;

  /** - for scalar modes: */
  if (_scalars_) {

    /** - --> (a) define short-cut notations for the scalar perturbations */
    if (ppw->approx[ppw->index_ap_rsa] == (int)rsa_off) {
      delta_g = y[pv->index_pt_delta_g];
      theta_g = y[pv->index_pt_theta_g];
    }
    delta_b = y[pv->index_pt_delta_b];
    theta_b = y[pv->index_pt_theta_b];
    cb2 = pvecthermo[pth->index_th_cb2];

    /** - --> (b) perturbed recombination **/

    if ((ppt->has_perturbed_recombination == _TRUE_)&&(ppw->approx[ppw->index_ap_tca]==(int)tca_off)){

      delta_temp= y[ppw->pv->index_pt_perturbed_recombination_delta_temp];
      delta_chi= y[ppw->pv->index_pt_perturbed_recombination_delta_chi];
      chi=pvecthermo[pth->index_th_xe];

      // Conversion of H0 in inverse seconds (pba->H0 is [H0/c] in inverse Mpcs)
      H0 = pba->H0 * _c_ / _Mpc_over_m_;

      //Computation of Nnow in SI units
      Nnow = 3.*H0*H0*pba->Omega0_b*(1.-pth->YHe)/(8.*_PI_*_G_*_m_H_);

      // total amount of hydrogen today
      n_H = (pba->a_today/a)*(pba->a_today/a)*(pba->a_today/a)* Nnow;

      // Helium-to-hydrogen ratio
      fHe = pth->YHe / (_not4_*(1-pth->YHe));

      // The constant such that rho_gamma = a_rad * T^4
      a_rad = 8./15.*pow(_PI_,5)*pow(_k_B_,4)/pow(_c_*_h_P_,3);

      // Compton cooling rate in Mpc^(-1)
      Compton_CR = 8./3. *_sigma_ * a_rad /(_m_e_ * _c_ *_c_) *_Mpc_over_m_   ;

      // Temperature is already in Kelvin
      Tb_in_K = pvecthermo[pth->index_th_Tb];

      // Alpha in m^3/s, cf. Recfast paper
      alpha_rec = 1.14 * 4.309e-19*pow((Tb_in_K * 1e-4),-0.6166)/(1+0.6703*pow((Tb_in_K * 1e-4),0.53)) ;

      // delta alpha, dimensionless
      delta_alpha_rec= (-0.6166 + 0.6703 * pow((Tb_in_K * 1e-4),0.53)*(-0.6166-0.53))/(1+0.6703*pow((Tb_in_K * 1e-4),0.53)) * delta_temp;

    } // end of perturbed recombination related quantities

    /** - --> (c) compute metric-related quantities (depending on gauge; additional gauges can be coded below)

            - Each continuity equation contains a term in (theta+metric_continuity) with
             metric_continuity = (h_prime/2) in synchronous gauge, (-3 phi_prime) in newtonian gauge

            - Each Euler equation contains a source term metric_euler with
             metric_euler = 0 in synchronous gauge, (k2 psi) in newtonian gauge

            - Each shear derivative equation contains a source term metric_shear equal to
             metric_shear = (h_prime+6eta_prime)/2 in synchronous gauge, 0 in newtonian gauge

            - metric_shear_prime is the derivative of metric_shear

            - In the ufa_class approximation, the leading-order source term is (h_prime/2) in synchronous gauge,
             (-3 (phi_prime+psi_prime)) in newtonian gauge: we approximate the later by (-6 phi_prime) */

    if (ppt->gauge == synchronous) {

      metric_continuity = pvecmetric[ppw->index_mt_h_prime]/2.;
      metric_euler = 0.;
      metric_shear = k2 * pvecmetric[ppw->index_mt_alpha];
      //metric_shear_prime = k2 * pvecmetric[ppw->index_mt_alpha_prime];
      metric_ufa_class = pvecmetric[ppw->index_mt_h_prime]/2.;
    }

    if (ppt->gauge == newtonian) {

      metric_continuity = -3.*pvecmetric[ppw->index_mt_phi_prime];
      metric_euler = k2*pvecmetric[ppw->index_mt_psi];
      metric_shear = 0.;
      //metric_shear_prime = 0.;
      metric_ufa_class = -6.*pvecmetric[ppw->index_mt_phi_prime];
    }

    /** - --> (d) if some approximation schemes are turned on, enforce a few y[] values computed in perturb_einstein */

    if (ppw->approx[ppw->index_ap_rsa] == (int)rsa_on) {
      delta_g = ppw->rsa_delta_g;
      theta_g = ppw->rsa_theta_g;
    }

    /** - --> (e) BEGINNING OF ACTUAL SYSTEM OF EQUATIONS OF EVOLUTION */

    /* Note concerning perturbed recombination: $cb2*delta_b$ must be replaced everywhere by $cb2*(delta_b+delta_temp)$. If perturbed recombination is not required, delta_temp is equal to zero. */

    /** - ---> photon temperature density */

    if (ppw->approx[ppw->index_ap_rsa] == (int)rsa_off) {

      dy[pv->index_pt_delta_g] = -4./3.*(theta_g+metric_continuity);

    }

    /** - ---> baryon density */

    dy[pv->index_pt_delta_b] = -(theta_b+metric_continuity);

    /** - ---> baryon velocity (depends on tight-coupling approximation=tca) */

    if (ppw->approx[ppw->index_ap_tca] == (int)tca_off) {

      /* without tca */

      /** - ----> perturbed recombination has an impact **/
      dy[pv->index_pt_theta_b] =
        - a_prime_over_a*theta_b
        + metric_euler
        + k2*cb2*(delta_b+delta_temp)
        + R*pvecthermo[pth->index_th_dkappa]*(theta_g-theta_b);

    }

    else {

      /* with tca */
      class_call(perturb_tca_slip_and_shear(y,pppaw,error_message),
                 error_message,
                 error_message);

      /* perturbed recombination has an impact **/
      dy[pv->index_pt_theta_b] =
        (-a_prime_over_a*theta_b
         +k2*(cb2*(delta_b+delta_temp)+R*(delta_g/4.-s2_squared*ppw->tca_shear_g))
         +R*ppw->tca_slip)/(1.+R)
        +metric_euler;

    }

    /** - ---> photon temperature higher momenta and photon polarization (depend on tight-coupling approximation) */

    if (ppw->approx[ppw->index_ap_rsa] == (int)rsa_off) {

      /** - ----> if photon tight-coupling is off */
      if (ppw->approx[ppw->index_ap_tca] == (int)tca_off) {

        /** - -----> define \f$ \Pi = G_{\gamma 0} + G_{\gamma 2} + F_{\gamma 2} \f$ */
        P0 = (y[pv->index_pt_pol0_g] + y[pv->index_pt_pol2_g] + 2.*s_l[2]*y[pv->index_pt_shear_g])/8.;

        /** - -----> photon temperature velocity */

        dy[pv->index_pt_theta_g] =
          k2*(delta_g/4.-s2_squared*y[pv->index_pt_shear_g])
          + metric_euler
          + pvecthermo[pth->index_th_dkappa]*(theta_b-theta_g);

        /** - -----> photon temperature shear */
        dy[pv->index_pt_shear_g] =
          0.5*(8./15.*(theta_g+metric_shear)
               -3./5.*k*s_l[3]/s_l[2]*y[pv->index_pt_l3_g]
               -pvecthermo[pth->index_th_dkappa]*(2.*y[pv->index_pt_shear_g]-4./5./s_l[2]*P0));

        /** - -----> photon temperature l=3 */

        l = 3;
        dy[pv->index_pt_l3_g] = k/(2.0*l+1.0)*
          (l*s_l[l]*2.*s_l[2]*y[pv->index_pt_shear_g]-(l+1.)*s_l[l+1]*y[pv->index_pt_l3_g+1])
          - pvecthermo[pth->index_th_dkappa]*y[pv->index_pt_l3_g];

        /** - -----> photon temperature l>3 */
        for (l = 4; l < pv->l_max_g; l++) {

          dy[pv->index_pt_delta_g+l] = k/(2.0*l+1.0)*
            (l*s_l[l]*y[pv->index_pt_delta_g+l-1]-(l+1)*s_l[l+1]*y[pv->index_pt_delta_g+l+1])
            - pvecthermo[pth->index_th_dkappa]*y[pv->index_pt_delta_g+l];
        }

        /** - -----> photon temperature lmax */
        l = pv->l_max_g; /* l=lmax */
        dy[pv->index_pt_delta_g+l] =
          k*(s_l[l]*y[pv->index_pt_delta_g+l-1]-(1.+l)*cotKgen*y[pv->index_pt_delta_g+l])
          - pvecthermo[pth->index_th_dkappa]*y[pv->index_pt_delta_g+l];

        /** - -----> photon polarization l=0 */

        dy[pv->index_pt_pol0_g] =
          -k*y[pv->index_pt_pol0_g+1]
          -pvecthermo[pth->index_th_dkappa]*(y[pv->index_pt_pol0_g]-4.*P0);

        /** - -----> photon polarization l=1 */

        dy[pv->index_pt_pol1_g] =
          k/3.*(y[pv->index_pt_pol1_g-1]-2.*s_l[2]*y[pv->index_pt_pol1_g+1])
          -pvecthermo[pth->index_th_dkappa]*y[pv->index_pt_pol1_g];

        /** - -----> photon polarization l=2 */

        dy[pv->index_pt_pol2_g] =
          k/5.*(2.*s_l[2]*y[pv->index_pt_pol2_g-1]-3.*s_l[3]*y[pv->index_pt_pol2_g+1])
          -pvecthermo[pth->index_th_dkappa]*(y[pv->index_pt_pol2_g]-4./5.*P0);

        /** - -----> photon polarization l>2 */

        for (l=3; l < pv->l_max_pol_g; l++)
          dy[pv->index_pt_pol0_g+l] = k/(2.*l+1)*
            (l*s_l[l]*y[pv->index_pt_pol0_g+l-1]-(l+1.)*s_l[l+1]*y[pv->index_pt_pol0_g+l+1])
            -pvecthermo[pth->index_th_dkappa]*y[pv->index_pt_pol0_g+l];

        /** - -----> photon polarization lmax_pol */

        l = pv->l_max_pol_g;
        dy[pv->index_pt_pol0_g+l] =
          k*(s_l[l]*y[pv->index_pt_pol0_g+l-1]-(l+1)*cotKgen*y[pv->index_pt_pol0_g+l])
          -pvecthermo[pth->index_th_dkappa]*y[pv->index_pt_pol0_g+l];

      }

      /** - ----> if photon tight-coupling is on: */

      else {

        /** - -----> in that case, only need photon velocity */


        /* perturbed recombination has an impact **/
        dy[pv->index_pt_theta_g] =
          -(dy[pv->index_pt_theta_b]+a_prime_over_a*theta_b-cb2*k2*(delta_b+delta_temp))/R
          +k2*(0.25*delta_g-s2_squared*ppw->tca_shear_g)+(1.+R)/R*metric_euler;
      }
    }

    /** - ---> cdm */

    if (pba->has_cdm == _TRUE_) {

      /** - ----> newtonian gauge: cdm density and velocity */

      if (ppt->gauge == newtonian) {
        dy[pv->index_pt_delta_cdm] = -(y[pv->index_pt_theta_cdm]+metric_continuity); /* cdm density */

        dy[pv->index_pt_theta_cdm] = - a_prime_over_a*y[pv->index_pt_theta_cdm] + metric_euler; /* cdm velocity */
      }

      /** - ----> synchronous gauge: cdm density only (velocity set to zero by definition of the gauge) */

      if (ppt->gauge == synchronous) {
        dy[pv->index_pt_delta_cdm] = -metric_continuity; /* cdm density */
      }

    }

    /* perturbed recombination */
    /* computes the derivatives of delta x_e and delta T_b */

    if((ppt->has_perturbed_recombination == _TRUE_)&&(ppw->approx[ppw->index_ap_tca] == (int)tca_off)){

      // alpha * n_H is in inverse seconds, so we have to multiply it by Mpc_in_sec
      dy[ppw->pv->index_pt_perturbed_recombination_delta_chi] = - alpha_rec* a * chi*n_H  *(delta_alpha_rec + delta_chi + delta_b) * _Mpc_over_m_ / _c_ ;

      // see the documentation for this formula
      dy[ppw->pv->index_pt_perturbed_recombination_delta_temp] =  2./3. * dy[ppw->pv->index_pt_delta_b] - a * Compton_CR * pow(pba->T_cmb/a, 4) * chi / (1.+chi+fHe) * ( (1.-pba->T_cmb*pba->a_today/a/pvecthermo[pth->index_th_Tb])*(delta_g + delta_chi*(1.+fHe)/(1.+chi+fHe)) + pba->T_cmb*pba->a_today/a/pvecthermo[pth->index_th_Tb] *(delta_temp - 1./4. * delta_g) );

    }

    /** - ---> dcdm and dr */

    if (pba->has_dcdm == _TRUE_) {

      /** - ----> dcdm */

      dy[pv->index_pt_delta_dcdm] = -(y[pv->index_pt_theta_dcdm]+metric_continuity)
        - a * pba->Gamma_dcdm / k2 * metric_euler; /* dcdm density */

      dy[pv->index_pt_theta_dcdm] = - a_prime_over_a*y[pv->index_pt_theta_dcdm] + metric_euler; /* dcdm velocity */
    }

    /** - ---> dr */

    if ((pba->has_dcdm == _TRUE_)&&(pba->has_dr == _TRUE_)) {


      /* f = rho_dr*a^4/rho_crit_today. In CLASS density units
         rho_crit_today = H0^2.
      */

      f_dr = pow(pow(a/pba->a_today,2)/pba->H0,2)*pvecback[pba->index_bg_rho_dr];
      fprime_dr = pba->Gamma_dcdm*pvecback[pba->index_bg_rho_dcdm]*pow(a,5)/pow(pba->H0,2);

      /** - ----> dr F0 */
      dy[pv->index_pt_F0_dr] = -k*y[pv->index_pt_F0_dr+1]-4./3.*metric_continuity*f_dr+
        fprime_dr*(y[pv->index_pt_delta_dcdm]+metric_euler/k2);

      /** - ----> dr F1 */
      dy[pv->index_pt_F0_dr+1] = k/3.*y[pv->index_pt_F0_dr]-2./3.*k*y[pv->index_pt_F0_dr+2]*s2_squared +
        4*metric_euler/(3.*k)*f_dr + fprime_dr/k*y[pv->index_pt_theta_dcdm];

      /** - ----> exact dr F2 */
      dy[pv->index_pt_F0_dr+2] = 8./15.*(3./4.*k*y[pv->index_pt_F0_dr+1]+metric_shear*f_dr) -3./5.*k*s_l[3]/s_l[2]*y[pv->index_pt_F0_dr+3];

      /** - ----> exact dr l=3 */
      l = 3;
      dy[pv->index_pt_F0_dr+3] = k/(2.*l+1.)*
        (l*s_l[l]*s_l[2]*y[pv->index_pt_F0_dr+2]-(l+1.)*s_l[l+1]*y[pv->index_pt_F0_dr+4]);

      /** - ----> exact dr l>3 */
      for (l = 4; l < pv->l_max_dr; l++) {
        dy[pv->index_pt_F0_dr+l] = k/(2.*l+1)*
          (l*s_l[l]*y[pv->index_pt_F0_dr+l-1]-(l+1.)*s_l[l+1]*y[pv->index_pt_F0_dr+l+1]);
      }

      /** - ----> exact dr lmax_dr */
      l = pv->l_max_dr;
      dy[pv->index_pt_F0_dr+l] =
        k*(s_l[l]*y[pv->index_pt_F0_dr+l-1]-(1.+l)*cotKgen*y[pv->index_pt_F0_dr+l]);

    }

    /** - ---> fluid (fld) */

    if (pba->has_fld == _TRUE_) {

      /** - ----> factors w, w_prime, adiabatic sound speed ca2 (all three background-related),
          plus actual sound speed in the fluid rest frame cs2 */

      w = pba->w0_fld + pba->wa_fld * (1. - a / pba->a_today);
      w_prime = - pba->wa_fld * a / pba->a_today * a_prime_over_a;
      ca2 = w - w_prime / 3. / (1.+w) / a_prime_over_a;
      cs2 = pba->cs2_fld;

      /** - ----> fluid density */

      dy[pv->index_pt_delta_fld] =
        -(1+w)*(y[pv->index_pt_theta_fld]+metric_continuity)
        -3.*(cs2-w)*a_prime_over_a*y[pv->index_pt_delta_fld]
        -9.*(1+w)*(cs2-ca2)*a_prime_over_a*a_prime_over_a*y[pv->index_pt_theta_fld]/k2;

      /** - ----> fluid velocity */

      dy[pv->index_pt_theta_fld] = /* fluid velocity */
        -(1.-3.*cs2)*a_prime_over_a*y[pv->index_pt_theta_fld]
        +cs2*k2/(1.+w)*y[pv->index_pt_delta_fld]
        +metric_euler;

    }

    /** - ---> scalar field (scf) */

    if (pba->has_scf == _TRUE_) {

      /** - ----> field value */

      dy[pv->index_pt_phi_scf] = y[pv->index_pt_phi_prime_scf];

      /** - ----> Klein Gordon equation */

      dy[pv->index_pt_phi_prime_scf] =  - 2.*a_prime_over_a*y[pv->index_pt_phi_prime_scf]
        - metric_continuity*pvecback[pba->index_bg_phi_prime_scf] //  metric_continuity = h'/2
        - (k2 + a2*pvecback[pba->index_bg_ddV_scf])*y[pv->index_pt_phi_scf]; //checked

    }

    /** - ---> ultra-relativistic neutrino/relics (ur) */

    if (pba->has_ur == _TRUE_) {

      /** - ----> if radiation streaming approximation is off */

      if (ppw->approx[ppw->index_ap_rsa] == (int)rsa_off) {

        /** - -----> ur density */
        dy[pv->index_pt_delta_ur] =
          // standard term
          -4./3.*(y[pv->index_pt_theta_ur] + metric_continuity)
          // non-standard term, non-zero if if ceff2_ur not 1/3
          +(1.-ppt->three_ceff2_ur)*a_prime_over_a*(y[pv->index_pt_delta_ur] + 4.*a_prime_over_a*y[pv->index_pt_theta_ur]/k/k);

        /** - -----> ur velocity */
        dy[pv->index_pt_theta_ur] =
          // standard term with extra coefficient (3 ceff2_ur), normally equal to one
          k2*(ppt->three_ceff2_ur*y[pv->index_pt_delta_ur]/4.-s2_squared*y[pv->index_pt_shear_ur]) + metric_euler
          // non-standard term, non-zero if ceff2_ur not 1/3
          -(1.-ppt->three_ceff2_ur)*a_prime_over_a*y[pv->index_pt_theta_ur];

        if(ppw->approx[ppw->index_ap_ufa] == (int)ufa_off) {

          /** - -----> exact ur shear */
          dy[pv->index_pt_shear_ur] =
            0.5*(
                 // standard term
                 8./15.*(y[pv->index_pt_theta_ur]+metric_shear)-3./5.*k*s_l[3]/s_l[2]*y[pv->index_pt_shear_ur+1]
                 // non-standard term, non-zero if cvis2_ur not 1/3
                 -(1.-ppt->three_cvis2_ur)*(8./15.*(y[pv->index_pt_theta_ur]+metric_shear)));

          /** - -----> exact ur l=3 */
          l = 3;
          dy[pv->index_pt_l3_ur] = k/(2.*l+1.)*
            (l*2.*s_l[l]*s_l[2]*y[pv->index_pt_shear_ur]-(l+1.)*s_l[l+1]*y[pv->index_pt_l3_ur+1]);

          /** - -----> exact ur l>3 */
          for (l = 4; l < pv->l_max_ur; l++) {
            dy[pv->index_pt_delta_ur+l] = k/(2.*l+1)*
              (l*s_l[l]*y[pv->index_pt_delta_ur+l-1]-(l+1.)*s_l[l+1]*y[pv->index_pt_delta_ur+l+1]);
          }

          /** - -----> exact ur lmax_ur */
          l = pv->l_max_ur;
          dy[pv->index_pt_delta_ur+l] =
            k*(s_l[l]*y[pv->index_pt_delta_ur+l-1]-(1.+l)*cotKgen*y[pv->index_pt_delta_ur+l]);

        }

        else {

          /** - -----> in fluid approximation (ufa): only ur shear needed */
          //TBC: curvature?
          /* a la Ma & Bertschinger */
          if (ppr->ur_fluid_approximation == ufa_mb) {

            dy[pv->index_pt_shear_ur] =
              -3./tau*y[pv->index_pt_shear_ur]
              +2./3.*(y[pv->index_pt_theta_ur]+metric_shear);

          }

          /* a la Hu */
          if (ppr->ur_fluid_approximation == ufa_hu) {

            dy[pv->index_pt_shear_ur] =
              -3.*a_prime_over_a*y[pv->index_pt_shear_ur]
              +2./3.*(y[pv->index_pt_theta_ur]+metric_shear);

          }

          /* a la CLASS */
          if (ppr->ur_fluid_approximation == ufa_CLASS) {

            dy[pv->index_pt_shear_ur] =
              -3./tau*y[pv->index_pt_shear_ur]
              +2./3.*(y[pv->index_pt_theta_ur]+metric_ufa_class);

          }
        }
      }
    }

    /** - ---> non-cold dark matter (ncdm): massive neutrinos, WDM, etc. */
    //TBC: curvature in all ncdm
    if (pba->has_ncdm == _TRUE_) {

      idx = pv->index_pt_psi0_ncdm1;

      /** - ----> first case: use a fluid approximation (ncdmfa) */
      //TBC: curvature
      if(ppw->approx[ppw->index_ap_ncdmfa] == (int)ncdmfa_on) {

        /** - -----> loop over species */

        for (n_ncdm=0; n_ncdm<pv->N_ncdm; n_ncdm++) {

          /** - -----> define intermediate quantitites */

          rho_ncdm_bg = pvecback[pba->index_bg_rho_ncdm1+n_ncdm]; /* background density */
          p_ncdm_bg = pvecback[pba->index_bg_p_ncdm1+n_ncdm]; /* background pressure */
          pseudo_p_ncdm = pvecback[pba->index_bg_pseudo_p_ncdm1+n_ncdm]; /* pseudo-pressure (see CLASS IV paper) */
          w_ncdm = p_ncdm_bg/rho_ncdm_bg; /* equation of state parameter */
          ca2_ncdm = w_ncdm/3.0/(1.0+w_ncdm)*(5.0-pseudo_p_ncdm/p_ncdm_bg); /* adiabatic sound speed */

          /* c_eff is (delta p / delta rho) in the gauge under
             consideration (not in the gauge comoving with the
             fluid) */

          /* c_vis is introduced in order to close the system */

          /* different ansatz for sound speed c_eff and viscosity speed c_vis */
          if (ppr->ncdm_fluid_approximation == ncdmfa_mb) {
            ceff2_ncdm = ca2_ncdm;
            cvis2_ncdm = 3.*w_ncdm*ca2_ncdm;
          }
          if (ppr->ncdm_fluid_approximation == ncdmfa_hu) {
            ceff2_ncdm = ca2_ncdm;
            cvis2_ncdm = w_ncdm;
          }
          if (ppr->ncdm_fluid_approximation == ncdmfa_CLASS) {
            ceff2_ncdm = ca2_ncdm;
            cvis2_ncdm = 3.*w_ncdm*ca2_ncdm;
          }

          /** - -----> exact continuity equation */

          dy[idx] = -(1.0+w_ncdm)*(y[idx+1]+metric_continuity)-
            3.0*a_prime_over_a*(ceff2_ncdm-w_ncdm)*y[idx];

          /** - -----> exact euler equation */

          dy[idx+1] = -a_prime_over_a*(1.0-3.0*ca2_ncdm)*y[idx+1]+
            ceff2_ncdm/(1.0+w_ncdm)*k2*y[idx]-k2*y[idx+2]
            + metric_euler;

          /** - -----> different ansatz for approximate shear derivative */

          if (ppr->ncdm_fluid_approximation == ncdmfa_mb) {

            dy[idx+2] = -3.0*(a_prime_over_a*(2./3.-ca2_ncdm-pseudo_p_ncdm/p_ncdm_bg/3.)+1./tau)*y[idx+2]
              +8.0/3.0*cvis2_ncdm/(1.0+w_ncdm)*s_l[2]*(y[idx+1]+metric_shear);

          }

          if (ppr->ncdm_fluid_approximation == ncdmfa_hu) {

            dy[idx+2] = -3.0*a_prime_over_a*ca2_ncdm/w_ncdm*y[idx+2]
              +8.0/3.0*cvis2_ncdm/(1.0+w_ncdm)*s_l[2]*(y[idx+1]+metric_shear);

          }

          if (ppr->ncdm_fluid_approximation == ncdmfa_CLASS) {

            dy[idx+2] = -3.0*(a_prime_over_a*(2./3.-ca2_ncdm-pseudo_p_ncdm/p_ncdm_bg/3.)+1./tau)*y[idx+2]
              +8.0/3.0*cvis2_ncdm/(1.0+w_ncdm)*s_l[2]*(y[idx+1]+metric_ufa_class);

          }

          /** - -----> jump to next species */

          idx += pv->l_max_ncdm[n_ncdm]+1;
        }
      }

      /** - ----> second case: use exact equation (Boltzmann hierarchy on momentum grid) */

      else {

        /** - -----> loop over species */

        for (n_ncdm=0; n_ncdm<pv->N_ncdm; n_ncdm++) {

          /** - -----> loop over momentum */

          for (index_q=0; index_q < pv->q_size_ncdm[n_ncdm]; index_q++) {

            /** - -----> define intermediate quantities */

            dlnf0_dlnq = pba->dlnf0_dlnq_ncdm[n_ncdm][index_q];
            q = pba->q_ncdm[n_ncdm][index_q];
            epsilon = sqrt(q*q+a2*pba->M_ncdm[n_ncdm]*pba->M_ncdm[n_ncdm]);
            qk_div_epsilon = k*q/epsilon;

            /** - -----> ncdm density for given momentum bin */

            dy[idx] = -qk_div_epsilon*y[idx+1]+metric_continuity*dlnf0_dlnq/3.;

            /** - -----> ncdm velocity for given momentum bin */

            dy[idx+1] = qk_div_epsilon/3.0*(y[idx] - 2*s_l[2]*y[idx+2])
              -epsilon*metric_euler/(3*q*k)*dlnf0_dlnq;

            /** - -----> ncdm shear for given momentum bin */

            dy[idx+2] = qk_div_epsilon/5.0*(2*s_l[2]*y[idx+1]-3.*s_l[3]*y[idx+3])
              -s_l[2]*metric_shear*2./15.*dlnf0_dlnq;

            /** - -----> ncdm l>3 for given momentum bin */

            for(l=3; l<pv->l_max_ncdm[n_ncdm]; l++){
              dy[idx+l] = qk_div_epsilon/(2.*l+1.0)*(l*s_l[l]*y[idx+(l-1)]-(l+1.)*s_l[l+1]*y[idx+(l+1)]);
            }

            /** - -----> ncdm lmax for given momentum bin (truncation as in Ma and Bertschinger)
                but with curvature taken into account a la arXiv:1305.3261 */

            dy[idx+l] = qk_div_epsilon*y[idx+l-1]-(1.+l)*k*cotKgen*y[idx+l];

            /** - -----> jump to next momentum bin or species */

            idx += (pv->l_max_ncdm[n_ncdm]+1);
          }
        }
      }
    }

    /** - ---> metric */

    /** - ---> eta of synchronous gauge */

    if (ppt->gauge == synchronous) {

      dy[pv->index_pt_eta] = pvecmetric[ppw->index_mt_eta_prime];

    }

    if (ppt->gauge == newtonian) {

      dy[pv->index_pt_phi] = pvecmetric[ppw->index_mt_phi_prime];

    }

  }

  /** - vector mode */
  if (_vectors_) {

    fprintf(stderr,"we are in vectors\n");

    ssqrt3 = sqrt(1.-2.*pba->K/k2);
    cb2 = pvecthermo[pth->index_th_cb2];

    /** - --> baryon velocity */

    if (ppt->gauge == synchronous) {

      dy[pv->index_pt_theta_b] = -(1-3.*cb2)*a_prime_over_a*y[pv->index_pt_theta_b]
        - pvecthermo[pth->index_th_dkappa]*(_SQRT2_/4.*delta_g + y[pv->index_pt_theta_b]);

    }

    else if (ppt->gauge == newtonian) {

      dy[pv->index_pt_theta_b] = -(1-3.*cb2)*a_prime_over_a*y[pv->index_pt_theta_b]
        - _SQRT2_/4.*pvecthermo[pth->index_th_dkappa]*(delta_g+2.*_SQRT2_*y[pv->index_pt_theta_b])
        + pvecmetric[ppw->index_mt_V_prime]+(1.-3.*cb2)*a_prime_over_a*y[pv->index_pt_V];

    }

    /*
      if (ppw->approx[ppw->index_ap_rsa] == (int)rsa_off) {
      if (ppw->approx[ppw->index_ap_tca]==(int)tca_off) {
    */

    /* short-cut notations for the tensor perturbations */
    delta_g = y[pv->index_pt_delta_g];
    theta_g = y[pv->index_pt_theta_g];
    shear_g = y[pv->index_pt_shear_g];


    /* (P^{(1)}) (see Eq. B.23 in 1305.3261)*/
    P1 = -_SQRT6_/40.*(
                       4./(3.*k)*theta_g //F1
                       +y[pv->index_pt_delta_g+3]
                       +2.*y[pv->index_pt_pol0_g]
                       +10./7.*y[pv->index_pt_pol2_g]
                       -4./7.*y[pv->index_pt_pol0_g+4]);

    if (ppt->gauge == synchronous) {

      /* photon density (delta_g = F_0) */
      dy[pv->index_pt_delta_g] =
        -4./3.*theta_g
        -pvecthermo[pth->index_th_dkappa]*(delta_g+2.*_SQRT2_*y[pv->index_pt_theta_b]);

      /* photon velocity (theta_g = (3k/4)*F_1) */
      dy[pv->index_pt_theta_g] =
        k2*(delta_g/4.-s_l[2]*shear_g)
        -pvecthermo[pth->index_th_dkappa]*(theta_g+4.0/_SQRT6_*P1)
        +4.0/(3.0*_SQRT2_)*ssqrt3*y[pv->index_pt_hv_prime];

    }

    else if (ppt->gauge == newtonian) {

      /* photon density (delta_g = F_0) */
      dy[pv->index_pt_delta_g] =
        -4./3.*theta_g
        -pvecthermo[pth->index_th_dkappa]*(delta_g+2.*_SQRT2_*y[pv->index_pt_theta_b])
        -2.*_SQRT2_*pvecmetric[ppw->index_mt_V_prime];

      /* photon velocity (theta_g = (3k/4)*F_1) */
      dy[pv->index_pt_theta_g] =
        k2*(delta_g/4.-s_l[2]*shear_g)
        -pvecthermo[pth->index_th_dkappa]*(theta_g+4.0/_SQRT6_*P1);

    }

    /* photon shear (shear_g = F_2/2) */
    dy[pv->index_pt_shear_g] =
      4./15.*s_l[2]*theta_g-3./10.*k*s_l[3]*y[pv->index_pt_shear_g+1]
      -pvecthermo[pth->index_th_dkappa]*shear_g;

    /* photon l=3 */
    dy[pv->index_pt_l3_g] =
      k/7.*(6.*s_l[3]*shear_g-4.*s_l[4]*y[pv->index_pt_l3_g+1])
      -pvecthermo[pth->index_th_dkappa]*y[pv->index_pt_l3_g];

    /* additional momenta in Boltzmann hierarchy (beyond l=0,1,2,3,4) */
    for (l=4; l < pv->l_max_g; l++)
      dy[pv->index_pt_delta_g+l] =
        k/(2.*l+1.)*(l*s_l[l]*y[pv->index_pt_delta_g+l-1]
                     -(l+1.)*s_l[l+1]*y[pv->index_pt_delta_g+l+1])
        -pvecthermo[pth->index_th_dkappa]*y[pv->index_pt_delta_g+l];

    /* l=lmax */
    l = pv->l_max_g;
    dy[pv->index_pt_delta_g+l] =
      k*(s_l[l]*y[pv->index_pt_delta_g+l-1]
         -(1.+l)*cotKgen*y[pv->index_pt_delta_g+l])
      - pvecthermo[pth->index_th_dkappa]*y[pv->index_pt_delta_g+l];

    /* photon polarization, l=0 (pol0_g = G_0)*/
    dy[pv->index_pt_pol0_g] =
      -k*y[pv->index_pt_pol0_g+1]
      -pvecthermo[pth->index_th_dkappa]*(y[pv->index_pt_pol0_g]-_SQRT6_*P1);

    /* additional momenta in Boltzmann hierarchy (beyond l=0,1,2,3,4) */
    for (l=1; l < pv->l_max_pol_g; l++)
      dy[pv->index_pt_pol0_g+l] =
        k/(2.*l+1.)*(l*s_l[l]*y[pv->index_pt_pol0_g+l-1]
                     -(l+1.)*s_l[l+1]*y[pv->index_pt_pol0_g+l+1])
        -pvecthermo[pth->index_th_dkappa]*y[pv->index_pt_pol0_g+l];

    /* l=lmax */
    l = pv->l_max_pol_g;
    dy[pv->index_pt_pol0_g+l] =
      k*(s_l[l]*y[pv->index_pt_pol0_g+l-1]
         -(l+1.)*cotKgen*y[pv->index_pt_pol0_g+l])
      -pvecthermo[pth->index_th_dkappa]*y[pv->index_pt_pol0_g+l];

    /*
      }
      }
    */

    if (ppt->gauge == synchronous) {

      /* Vector metric perturbation in synchronous gauge: */
      dy[pv->index_pt_hv_prime] = pvecmetric[ppw->index_mt_hv_prime_prime];

    }
    else if (ppt->gauge == newtonian){

      /* Vector metric perturbation in Newtonian gauge: */
      dy[pv->index_pt_V] = pvecmetric[ppw->index_mt_V_prime];

    }

  }


  /** - tensor modes: */
  if (_tensors_) {

    if (ppw->approx[ppw->index_ap_rsa] == (int)rsa_off) {
      if (ppw->approx[ppw->index_ap_tca]==(int)tca_off) {

        /* short-cut notations for the tensor perturbations */
        delta_g = y[pv->index_pt_delta_g];
        theta_g = y[pv->index_pt_theta_g];
        shear_g = y[pv->index_pt_shear_g];


        /* (P^{(2)}) */
        P2 =-1.0/_SQRT6_*(
                          1./10.*delta_g
                          +2./7.*shear_g
                          +3./70.*y[pv->index_pt_delta_g+4]
                          -3./5.*y[pv->index_pt_pol0_g]
                          +6./7.*y[pv->index_pt_pol2_g]
                          -3./70.*y[pv->index_pt_pol0_g+4]);

        /* above expression from paper, expression below matches old class but is not correct
           P2 = -1.0/_SQRT6_*(
           1./10.*delta_g
           +2./35.*shear_g
           +1./210.*y[pv->index_pt_delta_g+4]
           -3./5.*y[pv->index_pt_pol0_g]
           +6./35.*y[pv->index_pt_pol2_g]
           -1./210.*y[pv->index_pt_pol0_g+4]
           );
        */

        /* photon density (delta_g = F_0) */
        dy[pv->index_pt_delta_g] =
          -4./3.*theta_g
          -pvecthermo[pth->index_th_dkappa]*(delta_g+_SQRT6_*P2)
          //+y[pv->index_pt_gwdot];
          +_SQRT6_*y[pv->index_pt_gwdot];  //TBC

        /* photon velocity (theta_g = (3k/4)*F_1) */
        dy[pv->index_pt_theta_g] =
          k2*(delta_g/4.-s_l[2]*shear_g)
          -pvecthermo[pth->index_th_dkappa]*theta_g;

        /* photon shear (shear_g = F_2/2) */
        dy[pv->index_pt_shear_g] =
          4./15.*s_l[2]*theta_g-3./10.*k*s_l[3]*y[pv->index_pt_shear_g+1]
          -pvecthermo[pth->index_th_dkappa]*shear_g;

        /* photon l=3 */
        dy[pv->index_pt_l3_g] =
          k/7.*(6.*s_l[3]*shear_g-4.*s_l[4]*y[pv->index_pt_l3_g+1])
          -pvecthermo[pth->index_th_dkappa]*y[pv->index_pt_l3_g];

        /* additional momenta in Boltzmann hierarchy (beyond l=0,1,2,3,4) */
        for (l=4; l < pv->l_max_g; l++)
          dy[pv->index_pt_delta_g+l] =
            k/(2.*l+1.)*(l*s_l[l]*y[pv->index_pt_delta_g+l-1]
                         -(l+1.)*s_l[l+1]*y[pv->index_pt_delta_g+l+1])
            -pvecthermo[pth->index_th_dkappa]*y[pv->index_pt_delta_g+l];

        /* l=lmax */
        l = pv->l_max_g;
        dy[pv->index_pt_delta_g+l] =
          k*(s_l[l]*y[pv->index_pt_delta_g+l-1]
             -(1.+l)*cotKgen*y[pv->index_pt_delta_g+l])
          - pvecthermo[pth->index_th_dkappa]*y[pv->index_pt_delta_g+l];

        /* photon polarization, l=0 (pol0_g = G_0)*/
        dy[pv->index_pt_pol0_g] =
          -k*y[pv->index_pt_pol0_g+1]
          -pvecthermo[pth->index_th_dkappa]*(y[pv->index_pt_pol0_g]-_SQRT6_*P2);

        /* additional momenta in Boltzmann hierarchy (beyond l=0,1,2,3,4) */
        for (l=1; l < pv->l_max_pol_g; l++)
          dy[pv->index_pt_pol0_g+l] =
            k/(2.*l+1.)*(l*s_l[l]*y[pv->index_pt_pol0_g+l-1]
                         -(l+1.)*s_l[l+1]*y[pv->index_pt_pol0_g+l+1])
            -pvecthermo[pth->index_th_dkappa]*y[pv->index_pt_pol0_g+l];

        /* l=lmax */
        l = pv->l_max_pol_g;
        dy[pv->index_pt_pol0_g+l] =
          k*(s_l[l]*y[pv->index_pt_pol0_g+l-1]
             -(l+1.)*cotKgen*y[pv->index_pt_pol0_g+l])
          -pvecthermo[pth->index_th_dkappa]*y[pv->index_pt_pol0_g+l];

      }
    }

    if (ppt->evolve_tensor_ur == _TRUE_) {

      dy[pv->index_pt_delta_ur] = -4./3.*y[pv->index_pt_theta_ur]+_SQRT6_*y[pv->index_pt_gwdot];

      dy[pv->index_pt_theta_ur] = k2*(y[pv->index_pt_delta_ur]/4.-s2_squared*y[pv->index_pt_shear_ur]);

      dy[pv->index_pt_shear_ur] = (4./15.*y[pv->index_pt_theta_ur]
                                   -3./10.*k*s_l[3]/s_l[2]*y[pv->index_pt_shear_ur+1]);

      l = 3;
      dy[pv->index_pt_l3_ur] = k/(2.*l+1.)*
        (l*2.*s_l[l]*s_l[2]*y[pv->index_pt_shear_ur]-(l+1.)*s_l[l+1]*y[pv->index_pt_l3_ur+1]);

      for (l = 4; l < pv->l_max_ur; l++) {
        dy[pv->index_pt_delta_ur+l] = k/(2.*l+1)*
          (l*s_l[l]*y[pv->index_pt_delta_ur+l-1]-(l+1.)*s_l[l+1]*y[pv->index_pt_delta_ur+l+1]);
      }

      l = pv->l_max_ur;
      dy[pv->index_pt_delta_ur+l] =
        k*(s_l[l]*y[pv->index_pt_delta_ur+l-1]-(1.+l)*cotKgen*y[pv->index_pt_delta_ur+l]);

    }

    /** - --> non-cold dark matter (ncdm): massive neutrinos, WDM, etc. */
    //TBC: curvature in all ncdm
    if (ppt->evolve_tensor_ncdm == _TRUE_) {

      idx = pv->index_pt_psi0_ncdm1;

      /** - ---> loop over species */

      for (n_ncdm=0; n_ncdm<pv->N_ncdm; n_ncdm++) {

        /** - ----> loop over momentum */

        for (index_q=0; index_q < pv->q_size_ncdm[n_ncdm]; index_q++) {

          /** - ----> define intermediate quantities */

          dlnf0_dlnq = pba->dlnf0_dlnq_ncdm[n_ncdm][index_q];
          q = pba->q_ncdm[n_ncdm][index_q];
          epsilon = sqrt(q*q+a2*pba->M_ncdm[n_ncdm]*pba->M_ncdm[n_ncdm]);
          qk_div_epsilon = k*q/epsilon;

          /** - ----> ncdm density for given momentum bin */

          dy[idx] = -qk_div_epsilon*y[idx+1]-0.25*_SQRT6_*y[pv->index_pt_gwdot]*dlnf0_dlnq;

          /** - ----> ncdm l>0 for given momentum bin */

          for(l=1; l<pv->l_max_ncdm[n_ncdm]; l++){
            dy[idx+l] = qk_div_epsilon/(2.*l+1.0)*(l*s_l[l]*y[idx+(l-1)]-(l+1.)*s_l[l+1]*y[idx+(l+1)]);
          }

          /** - ----> ncdm lmax for given momentum bin (truncation as in Ma and Bertschinger)
              but with curvature taken into account a la arXiv:1305.3261 */

          dy[idx+l] = qk_div_epsilon*y[idx+l-1]-(1.+l)*k*cotKgen*y[idx+l];

          /** - ----> jump to next momentum bin or species */

          idx += (pv->l_max_ncdm[n_ncdm]+1);
        }
      }
    }

    /** - --> tensor metric perturbation h (gravitational waves) */
    dy[pv->index_pt_gw] = y[pv->index_pt_gwdot];

    /** - --> its time-derivative */
    dy[pv->index_pt_gwdot] = pvecmetric[ppw->index_mt_gw_prime_prime];

  }

  return _SUCCESS_;
}

int perturb_tca_slip_and_shear(double * y,
                               void * parameters_and_workspace,
                               ErrorMsg error_message
                               ) {
  /** Summary: */

  /** - define local variables */

  /* scale factor and other background quantities */
  double a,a_prime_over_a,a_primeprime_over_a,R;

  /* useful terms for tight-coupling approximation */
  double slip=0.;
  double tau_c=0.,dtau_c=0.;
  double theta_prime,shear_g_prime=0.,theta_prime_prime;
  double g0,g0_prime,g0_prime_prime;
  double F=0.,F_prime=0.,F_prime_prime=0.;

  /* short-cut names for the fields of the input structure */
  struct perturb_parameters_and_workspace * pppaw;
  double k,k2;
  struct precision * ppr;
  struct background * pba;
  struct thermo * pth;
  struct perturbs * ppt;
  struct perturb_workspace * ppw;
  double * pvecback;
  double * pvecthermo;
  double * pvecmetric;
  struct perturb_vector * pv;

  /* short-cut notations for the perturbations */
  double delta_g=0.,theta_g=0.,shear_g=0.;
  double delta_b,theta_b;
  double Delta;
  double cb2;
  double metric_continuity=0.,metric_euler=0.,metric_shear=0.,metric_shear_prime=0.;

  /* perturbed recombination */
  double delta_temp=0.;

  /* for use with curvature */
  double s2_squared;

  /** - rename the fields of the input structure (just to avoid heavy notations) */

  pppaw = parameters_and_workspace;

  k = pppaw->k;
  k2=k*k;

  ppr = pppaw->ppr;
  pba = pppaw->pba;
  pth = pppaw->pth;
  ppt = pppaw->ppt;
  ppw = pppaw->ppw;

  pvecback = ppw->pvecback;
  pvecthermo = ppw->pvecthermo;
  pvecmetric = ppw->pvecmetric;
  pv = ppw->pv;

  /** - compute related background quantities */

  a = pvecback[pba->index_bg_a];
  a_prime_over_a = pvecback[pba->index_bg_H] * a;
  a_primeprime_over_a = pvecback[pba->index_bg_H_prime] * a + 2. * a_prime_over_a * a_prime_over_a;
  //z = pba->a_today-1.;
  R = 4./3. * pvecback[pba->index_bg_rho_g]/pvecback[pba->index_bg_rho_b];
  s2_squared = 1.-3.*pba->K/k2;

  /** - --> (a) define short-cut notations for the scalar perturbations */
  if (ppw->approx[ppw->index_ap_rsa] == (int)rsa_off) {
    delta_g = y[pv->index_pt_delta_g];
    theta_g = y[pv->index_pt_theta_g];
  }
  delta_b = y[pv->index_pt_delta_b];
  theta_b = y[pv->index_pt_theta_b];
  cb2 = pvecthermo[pth->index_th_cb2];

  /* perturbed recombination */
  if ((ppt->has_perturbed_recombination == _TRUE_) && (ppw->approx[ppw->index_ap_tca] == (int)tca_off) ){
    delta_temp = y[pv->index_pt_perturbed_recombination_delta_temp];
  }

  /** - --> (b) define short-cut notations used only in tight-coupling approximation */
  tau_c = 1./pvecthermo[pth->index_th_dkappa]; /* inverse of opacity */
  dtau_c = -pvecthermo[pth->index_th_ddkappa]*tau_c*tau_c; /* its first derivative wrt conformal time */
  F = tau_c/(1+R); /* F = tau_c/(1+R) */
  if (ppr->tight_coupling_approximation >= (int)second_order_CLASS) {
    F_prime = dtau_c/(1+R)+tau_c*a_prime_over_a*R/(1+R)/(1+R); /*F' needed by second_order_CLASS and compromise_CLASS */
    if (ppr->tight_coupling_approximation == (int)second_order_CLASS) {
      F_prime_prime =(- pvecthermo[pth->index_th_dddkappa]*tau_c*tau_c /* F'' needed by second_order_CLASS only */
                      + 2.*pvecthermo[pth->index_th_ddkappa]*pvecthermo[pth->index_th_ddkappa]*tau_c*tau_c*tau_c)/(1+R)
        +2.*dtau_c*a_prime_over_a*R/(1+R)/(1+R)
        +tau_c*((a_primeprime_over_a-2.*a_prime_over_a*a_prime_over_a)+2.*a_prime_over_a*a_prime_over_a*R/(1+R))*R/(1+R)/(1+R);
    }
  }

  /** - --> (c) compute metric-related quantities (depending on gauge; additional gauges can be coded below)

          - Each continuity equation contains a term in (theta+metric_continuity) with
           metric_continuity = (h_prime/2) in synchronous gauge, (-3 phi_prime) in newtonian gauge

          - Each Euler equation contains a source term metric_euler with
          metric_euler = 0 in synchronous gauge, (k2 psi) in newtonian gauge

          - Each shear derivative equation contains a source term metric_shear equal to
           metric_shear = (h_prime+6eta_prime)/2 in synchronous gauge, 0 in newtonian gauge

          - metric_shear_prime is the derivative of metric_shear

          - In the ufa_class approximation, the leading-order source term is (h_prime/2) in synchronous gauge,
           (-3 (phi_prime+psi_prime)) in newtonian gauge: we approximate the later by (-6 phi_prime) */

  if (ppt->gauge == synchronous) {

    metric_continuity = pvecmetric[ppw->index_mt_h_prime]/2.;
    metric_euler = 0.;
    metric_shear = k2 * pvecmetric[ppw->index_mt_alpha];
    metric_shear_prime = k2 * pvecmetric[ppw->index_mt_alpha_prime];
  }

  if (ppt->gauge == newtonian) {

    metric_continuity = -3.*pvecmetric[ppw->index_mt_phi_prime];
    metric_euler = k2*pvecmetric[ppw->index_mt_psi];
    metric_shear = 0.;
    metric_shear_prime = 0.;
  }

  /** - --> (d) if some approximation schemes are turned on, enforce a few y[ ] values computed in perturb_einstein */

  /* free-streaming photon velocity */
  if (ppw->approx[ppw->index_ap_rsa] == (int)rsa_on)
    theta_g = ppw->rsa_theta_g;


  /** - ---> like Ma & Bertschinger */
  if (ppr->tight_coupling_approximation == (int)first_order_MB) {

    slip=2.*R/(1.+R)*a_prime_over_a*(theta_b-theta_g)
      +F*(-a_primeprime_over_a*theta_b
          +k2*(-a_prime_over_a*delta_g/2.
               +cb2*(-theta_b-metric_continuity)
               -4./3.*(-theta_g-metric_continuity)/4.)
          -a_prime_over_a*metric_euler);

  }

  /** - ---> relax assumption dkappa~a\f$^{-2}\f$ (like in CAMB) */
  if ((ppr->tight_coupling_approximation == (int)first_order_CAMB) || (ppr->tight_coupling_approximation == (int)compromise_CLASS)) {

    slip=(dtau_c/tau_c-2.*a_prime_over_a/(1.+R))*(theta_b-theta_g)
      +F*(-a_primeprime_over_a*theta_b
          +k2*(-a_prime_over_a*delta_g/2.
               +cb2*(-theta_b-metric_continuity)
               -4./3.*(-theta_g-metric_continuity)/4.)
          -a_prime_over_a*metric_euler);
  }

  /** - ---> also relax assumption cb2~a\f$^{-1}\f$ */
  if ((ppr->tight_coupling_approximation == (int)first_order_CLASS) || (ppr->tight_coupling_approximation == (int)second_order_CLASS)){

    slip=(dtau_c/tau_c-2.*a_prime_over_a/(1.+R))*(theta_b-theta_g)
      +F*(-a_primeprime_over_a*theta_b
          +k2*(-a_prime_over_a*delta_g/2.
               +pvecthermo[pth->index_th_dcb2]*delta_b
               +cb2*(-theta_b-metric_continuity)
               -4./3.*(-theta_g-metric_continuity)/4.)
          -a_prime_over_a*metric_euler);
  }

  /** - ---> intermediate quantities for 2nd order tca: shear_g at first order in tight-coupling */
  shear_g=16./45.*tau_c*(theta_g+metric_shear);
  /* (Ma & Bertschinger give (1/9)*(4/3) instead of (2/15)*(4/3)
     because they didn't include the contribution of G_gamma0
     and G_gamma2, which are of the same order as sigma_g. This
     was already consistently included in CAMB) */

  /** - ---> intermediate quantities for 2nd order tca: zero order for theta_b' = theta_g' */
  /** - ----> perturbed recombination has an impact **/
  theta_prime = (-a_prime_over_a*theta_b+k2*(cb2*(delta_b+delta_temp)+R/4.*delta_g))/(1.+R) + metric_euler;

  /** - ---> intermediate quantities for 2nd order tca: shear_g_prime at first order in tight-coupling */
  shear_g_prime=16./45.*(tau_c*(theta_prime+metric_shear_prime)+dtau_c*(theta_g+metric_shear));

  /** - ---> 2nd order as in CRS*/
  if (ppr->tight_coupling_approximation == (int)second_order_CRS) {

    if (ppt->gauge == newtonian) {

      class_stop(error_message,
                 "the second_order_CRS approach to tight-coupling is coded in synchronous gauge, not newtonian: change gauge or try another tight-coupling scheme");

    }

    if (ppt->gauge == synchronous) {

      class_test(pba->sgnK != 0,
                 ppt->error_message,
                 "the second_order_CRS approach to tight-coupling is coded in the flat case only: for non-flat try another tight-coupling scheme");

      /* infer Delta from h'' using Einstein equation */

      Delta = 2*k2*y[pv->index_pt_eta]
        -2*a_prime_over_a*pvecmetric[ppw->index_mt_h_prime]
        -pvecmetric[ppw->index_mt_h_prime_prime];

      /* monster expression for slip at second-order in tight-coupling */
      slip=(-2./(1.+R)*a_prime_over_a-pvecthermo[pth->index_th_ddkappa]/pvecthermo[pth->index_th_dkappa])*(theta_b-theta_g)
        +(-a_primeprime_over_a*theta_b
          -k2*a_prime_over_a*(delta_g/2.-2.*shear_g)
          +k2*(cb2*(-theta_b-metric_continuity)
               -4./3.*(-theta_g-metric_continuity)/4.
               +shear_g_prime)
          )/pvecthermo[pth->index_th_dkappa]/(1.+R)
        -2.*R*(3.*a_prime_over_a*a_prime_over_a*cb2+(1.+R)*(a_primeprime_over_a-a_prime_over_a*a_prime_over_a)-3.*a_prime_over_a*a_prime_over_a)
        /(1.+R)/(1.+R)/(1.+R)*(theta_b-theta_g)/pvecthermo[pth->index_th_dkappa]
        +(
          a_primeprime_over_a*a_prime_over_a*((2.-3.*cb2)*R-2.)*theta_b/(1.+R)
          +a_prime_over_a*k2*(1.-3.*cb2)*theta_b/3./(1.+R)
          /* perturbed recombination has an impact (next two lines) */
          +a_primeprime_over_a*k2*cb2*(delta_b+delta_temp)/(1.+R)
          +k2*k2*(3.*cb2-1.)*cb2*(delta_b+delta_temp)/3./(1.+R)
          +k2*k2*R*(3.*cb2-1.)*delta_g/12./(1.+R)
          +a_primeprime_over_a*k2*(2.+3.*R)*delta_g/4./(1.+R)
          +a_prime_over_a*a_prime_over_a*k2*((2.-3.*cb2)*R-1.)*delta_g/2./(1.+R)
          +a_prime_over_a*k2*cb2*(1.+(3.*cb2-2.)*R)*(-theta_b-metric_continuity)/(1.+R)
          +a_prime_over_a*k2*(2.+(5.-3.*cb2)*R)*4./3.*(-theta_g-metric_continuity)/4./(1.+R)
          +a_prime_over_a*(1.-3.*cb2)*k2*2.*metric_shear/3.
          +k2*k2*(3.*cb2-1.)*y[pv->index_pt_eta]/3.
          +2.*a_prime_over_a*k2*(3.*cb2-1.)*pvecmetric[ppw->index_mt_eta_prime]
          +k2*(1.-3.*cb2)*Delta/6.
          )/pvecthermo[pth->index_th_dkappa]/pvecthermo[pth->index_th_dkappa]/(1.+R)/(1.+R)
        -(4.*a_primeprime_over_a*theta_b-4.*k2*cb2*(-theta_b-metric_continuity)+2.*a_prime_over_a*k2*delta_g+k2*4./3.*(-theta_g-metric_continuity))/2./(1.+R)/(1.+R)*pvecthermo[pth->index_th_ddkappa]/pvecthermo[pth->index_th_dkappa]/pvecthermo[pth->index_th_dkappa]/pvecthermo[pth->index_th_dkappa]
        +4.*a_prime_over_a*R/(1.+R)/(1.+R)*pvecthermo[pth->index_th_ddkappa]/pvecthermo[pth->index_th_dkappa]/pvecthermo[pth->index_th_dkappa]*(theta_b-theta_g);

      /* second-order correction to shear */
      shear_g = (1.-11./6.*dtau_c)*shear_g-11./6.*tau_c*16./45.*tau_c*(theta_prime+k2*pvecmetric[ppw->index_mt_alpha_prime]);

    }
  }

  /** - ---> 2nd order like in CLASS paper */
  if (ppr->tight_coupling_approximation == (int)second_order_CLASS) {

    if (ppt->gauge == newtonian) {

      class_stop(error_message,
                 "the second_order_CLASS approach to tight-coupling is coded in synchronous gauge, not newtonian: change gauge or try another tight-coupling scheme");

    }

    if (ppt->gauge == synchronous) {

      /* zero order for theta_b'' = theta_g'' */
      theta_prime_prime = ((R-1.)*a_prime_over_a*theta_prime-(a_primeprime_over_a-a_prime_over_a*a_prime_over_a)*theta_b
                           +k2*(pvecthermo[pth->index_th_dcb2]*delta_b+cb2*(-theta_b-metric_continuity)-a_prime_over_a*R/4.*delta_g+R/4.*4./3.*(-theta_g-metric_continuity)))/(1.+R);

      /* zero-order quantities g0, g0', go'' */
      g0 = -a_prime_over_a*theta_b + k2*(cb2*delta_b-delta_g/4.);
      g0_prime = -a_prime_over_a*theta_prime-(a_primeprime_over_a-a_prime_over_a*a_prime_over_a)*theta_b+k2*(pvecthermo[pth->index_th_dcb2]*delta_b+(1./3.-cb2)*(theta_b+0.5*pvecmetric[ppw->index_mt_h_prime]));
      g0_prime_prime = -a_prime_over_a*theta_prime_prime-2.*(a_primeprime_over_a-a_prime_over_a*a_prime_over_a)*theta_prime
        -(2.*a_prime_over_a*a_prime_over_a*a_prime_over_a-3.*a_primeprime_over_a*a_prime_over_a)*theta_b
        +k2*(pvecthermo[pth->index_th_ddcb2]*delta_b-2.*pvecthermo[pth->index_th_dcb2]*(theta_b+0.5*pvecmetric[ppw->index_mt_h_prime])+(1./3.-cb2)*(theta_prime+0.5*pvecmetric[ppw->index_mt_h_prime_prime]));

      /* slip at second order */
      slip = (1.-2*a_prime_over_a*F)*slip + F*k2*s2_squared*(2.*a_prime_over_a*shear_g+shear_g_prime)
        -F*(F_prime_prime*g0+2.*F_prime*g0_prime+F*g0_prime_prime);

      /* second-order correction to shear */
      shear_g = (1.-11./6.*dtau_c)*shear_g-11./6.*tau_c*16./45.*tau_c*(theta_prime+metric_shear_prime);

    }
  }

  /** - ---> add only the most important 2nd order terms */
  if (ppr->tight_coupling_approximation == (int)compromise_CLASS) {

    /* slip at second order (only leading second-order terms) */
    slip = (1.-2.*a_prime_over_a*F)*slip + F*k2*(2.*a_prime_over_a*s2_squared*shear_g+s2_squared*shear_g_prime-(1./3.-cb2)*(F*theta_prime+2.*F_prime*theta_b));

    /* second-order correction to shear */
    shear_g = (1.-11./6.*dtau_c)*shear_g-11./6.*tau_c*16./45.*tau_c*(theta_prime+metric_shear_prime);

  }

  /** - ---> store tight-coupling values of photon shear and its derivative */

  ppw->tca_shear_g = shear_g;
  ppw->tca_slip = slip;


  return _SUCCESS_;

}

int perturb_rsa_delta_and_theta(
                                struct precision * ppr,
                                struct background * pba,
                                struct thermo * pth,
                                struct perturbs * ppt,
                                double k,
                                double * y,
                                double a_prime_over_a,
                                double * pvecthermo,
                                struct perturb_workspace * ppw
                                ) {
  /* - define local variables */

  double k2;

  k2 = k*k;

  // formulas below TBC for curvaturema

  /* newtonian gauge */
  if (ppt->gauge == newtonian) {

    if (ppw->approx[ppw->index_ap_rsa] == (int)rsa_on) {

      if (ppr->radiation_streaming_approximation == rsa_null) {
        ppw->rsa_delta_g = 0.;
        ppw->rsa_theta_g = 0.;
      }
      else {

        ppw->rsa_delta_g = -4.*y[ppw->pv->index_pt_phi];

        ppw->rsa_theta_g = 6.*ppw->pvecmetric[ppw->index_mt_phi_prime];
      }

      if (ppr->radiation_streaming_approximation == rsa_MD_with_reio) {

        ppw->rsa_delta_g +=
          -4./k2*ppw->pvecthermo[pth->index_th_dkappa]*y[ppw->pv->index_pt_theta_b];

        ppw->rsa_theta_g +=
          3./k2*(ppw->pvecthermo[pth->index_th_ddkappa]*y[ppw->pv->index_pt_theta_b]
                 +ppw->pvecthermo[pth->index_th_dkappa]*
                 (-a_prime_over_a*y[ppw->pv->index_pt_theta_b]
                  +ppw->pvecthermo[pth->index_th_cb2]*k2*y[ppw->pv->index_pt_delta_b]
                  +k2*y[ppw->pv->index_pt_phi]));
      }

      if (pba->has_ur == _TRUE_) {

        if (ppr->radiation_streaming_approximation == rsa_null) {
          ppw->rsa_delta_ur = 0.;
          ppw->rsa_theta_ur = 0.;
        }
        else {
          ppw->rsa_delta_ur = -4.*y[ppw->pv->index_pt_phi];
          ppw->rsa_theta_ur = 6.*ppw->pvecmetric[ppw->index_mt_phi_prime];
        }
      }
    }
  }

  /* synchronous gauge */
  if (ppt->gauge == synchronous) {

    if (ppw->approx[ppw->index_ap_rsa] == (int)rsa_on) {

      if (ppr->radiation_streaming_approximation == rsa_null) {
        ppw->rsa_delta_g = 0.;
        ppw->rsa_theta_g = 0.;
      }
      else {

        ppw->rsa_delta_g = 4./k2*(a_prime_over_a*ppw->pvecmetric[ppw->index_mt_h_prime]
                                  -k2*y[ppw->pv->index_pt_eta]);
        ppw->rsa_theta_g = -0.5*ppw->pvecmetric[ppw->index_mt_h_prime];
      }

      if (ppr->radiation_streaming_approximation == rsa_MD_with_reio) {

        ppw->rsa_delta_g +=
          -4./k2*ppw->pvecthermo[pth->index_th_dkappa]*(y[ppw->pv->index_pt_theta_b]+0.5*ppw->pvecmetric[ppw->index_mt_h_prime]);

        ppw->rsa_theta_g +=
          3./k2*(ppw->pvecthermo[pth->index_th_ddkappa]*
                 (y[ppw->pv->index_pt_theta_b]
                  +0.5*ppw->pvecmetric[ppw->index_mt_h_prime])
                 +ppw->pvecthermo[pth->index_th_dkappa]*
                 (-a_prime_over_a*y[ppw->pv->index_pt_theta_b]
                  + ppw->pvecthermo[pth->index_th_cb2]*k2*y[ppw->pv->index_pt_delta_b]
                  -a_prime_over_a*ppw->pvecmetric[ppw->index_mt_h_prime]
                  +k2*y[ppw->pv->index_pt_eta]));
      }

      if (pba->has_ur == _TRUE_) {

        if (ppr->radiation_streaming_approximation == rsa_null) {
          ppw->rsa_delta_ur = 0.;
          ppw->rsa_theta_ur = 0.;
        }
        else {
          ppw->rsa_delta_ur = 4./k2*(a_prime_over_a*ppw->pvecmetric[ppw->index_mt_h_prime]
                                     -k2*y[ppw->pv->index_pt_eta]);
          ppw->rsa_theta_ur = -0.5*ppw->pvecmetric[ppw->index_mt_h_prime];
        }
      }
    }
  }

  return _SUCCESS_;

}<|MERGE_RESOLUTION|>--- conflicted
+++ resolved
@@ -4745,12 +4745,9 @@
                  tau,
                  ppw->pvecthermo[pth->index_th_xe]);
 
-<<<<<<< HEAD
-      /** (b.2.b) check whether tight-coupling approximation should be on */
-=======
+
       /** - ----> (b.2.b) check whether tight-coupling approximation should be on */
 
->>>>>>> ef3af05e
       if ((tau_c/tau_h < ppr->tight_coupling_trigger_tau_c_over_tau_h) &&
           (tau_c/tau_k < ppr->tight_coupling_trigger_tau_c_over_tau_k)) {
         ppw->approx[ppw->index_ap_tca] = (int)tca_on;
