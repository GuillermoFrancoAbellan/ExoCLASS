--- conflicted
+++ resolved
@@ -4043,58 +4043,6 @@
   double * z_arr;
   double * Hz_arr;
   double z, xe, Tm, Hz;
-<<<<<<< HEAD
-=======
-  FILE *fA;
-  FILE *fR;
-  double L2s1s_current;
-  void * buffer;
-  int buf_size;
-  double tau;
-  int last_index_back;
-  double w_fld,dw_over_da_fld,integral_fld;
-
-  /** - Fill hyrec parameter structure */
-
-  param.T0 = pba->T_cmb;
-  param.obh2 = pba->Omega0_b*pba->h*pba->h;
-  param.omh2 = (pba->Omega0_b+pba->Omega0_cdm+pba->Omega0_ncdm_tot)*pba->h*pba->h;
-  param.okh2 = pba->Omega0_k*pba->h*pba->h;
-  param.odeh2 = (pba->Omega0_lambda+pba->Omega0_fld)*pba->h*pba->h;
-  class_call(background_w_fld(pba,pba->a_today,&w_fld,&dw_over_da_fld,&integral_fld), pba->error_message, pth->error_message);
-  param.w0 = w_fld;
-  param.wa = -dw_over_da_fld*pba->a_today;
-  param.Y = pth->YHe;
-  param.Nnueff = pba->Neff;
-  param.nH0 = 11.223846333047*param.obh2*(1.-param.Y);  /* number density of hydrogen today in m-3 */
-  param.fHe = param.Y/(1-param.Y)/3.97153;              /* abundance of helium by number */
-  param.zstart = ppr->recfast_z_initial; /* Redshift range */
-  param.zend = 0.;
-  param.dlna = 8.49e-5;
-  param.nz = (long) floor(2+log((1.+param.zstart)/(1.+param.zend))/param.dlna);
-  param.annihilation = pth->annihilation;
-  param.has_on_the_spot = pth->has_on_the_spot;
-  param.decay = pth->decay;
-  param.annihilation_variation = pth->annihilation_variation;
-  param.annihilation_z = pth->annihilation_z;
-  param.annihilation_zmax = pth->annihilation_zmax;
-  param.annihilation_zmin = pth->annihilation_zmin;
-  param.annihilation_f_halo = pth->annihilation_f_halo;
-  param.annihilation_z_halo = pth->annihilation_z_halo;
-
-  /** - Build effective rate tables */
-
-  /* allocate contiguous memory zone */
-
-  buf_size = (2*NTR+NTM+2*NTR*NTM+2*param.nz)*sizeof(double) + 2*NTM*sizeof(double*);
-
-  class_alloc(buffer,
-              buf_size,
-              pth->error_message);
-
-  /** - distribute addresses for each table */
->>>>>>> 992b18b4
-
   double z_start=ppr->recfast_z_initial;
   double z_end=0;
   double step;
