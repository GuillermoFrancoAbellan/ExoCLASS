--- conflicted
+++ resolved
@@ -63,15 +63,6 @@
                   help="Load a preprocessed model")
 parser.add_option("--rebuild-model", action='store_true', dest='rebuild_model', default=False,
                   help="Force rebuilding a model")
-<<<<<<< HEAD
-parser.add_option("--hist", default='annihilation', choices=['annihilation','decay','PBH'], dest='injection_history',
-                  help="Define the injection history of the model.")
-parser.add_option("--mass", type="float", dest='mass',
-                  help="Define the mass of the DM-candidate [in GeV].")
-parser.add_option("--t-dec", type='float', dest='t_dec',
-                  help="Define the lifetime of the DM-candidate.")
-parser.add_option("--use-background", dest="background", nargs=3, type="float", default=(67.27, 0.3156, 8e-5),
-=======
 parser.add_option("--hist", default='annihilation', choices=['annihilation','annihilation_halos','decay','PBH','PBH2'], dest='injection_history',
                   help="Define the injection history of the model.")
 parser.add_option("--mass", type="float", dest='mass',
@@ -84,8 +75,7 @@
                   help="Define the onset of halos formation.")
 parser.add_option("--fh", type='float', dest='fh',
                   help="Define the amplitude of DM halos.")
-parser.add_option("", "--cosmo_bg", dest="background", nargs=3, type="float", default=(67.27, 0.3156, 8e-5),
->>>>>>> e4b6fa00
+parser.add_option("", "--use-background", dest="background", nargs=3, type="float", default=(67.27, 0.3156, 8e-5),
                   help="Define the background parameters (H0, Omega_m, Omega_r) for the calculation of H(z) and t(z)")
 parser.add_option("--extra-options", dest="extra", metavar="EXTRA.yaml",
                   help="Yaml-File with additional parameters")
@@ -167,15 +157,9 @@
 		raise DarkAgesError('The number of spectra (== {:d}) and the number of branching ratios (== {:d}) do not match'.format(len(options.specfile),len(options.branchings)))
 	
 	if hasattr(options, 't_dec'):
-<<<<<<< HEAD
-		sys.exit( recipes.loading_from_specfiles(options.specfile, transfer_functions, logEnergies, redshift, options.mass, options.t_dec, options.injection_history, branchings=options.branchings, **DarkOptions) )
-	else:
-		sys.exit( recipes.loading_from_specfiles(options.specfile, transfer_functions, logEnergies, redshift, options.mass, np.inf, options.injection_history, branchings=options.branchings, **DarkOptions) )
-=======
 		sys.exit( recipes.loading_from_specfiles(options.specfile, transfer_functions, logEnergies, redshift, options.mass, options.t_dec,options.zh,options.fh, options.injection_history, branchings=options.branchings) )
 	else:
 		sys.exit( recipes.loading_from_specfiles(options.specfile, transfer_functions, logEnergies, redshift, options.mass, np.inf, options.injection_history, branchings=options.branchings) )
 
 if not options.specfile and not options.specfunction:
-	raise DarkAgesError('You forgot to give a specifile!! specify it via "--specfile" or "--specfunction"')
->>>>>>> e4b6fa00
+	raise DarkAgesError('You forgot to give a specifile!! specify it via "--specfile" or "--specfunction"')