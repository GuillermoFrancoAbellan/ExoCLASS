--- conflicted
+++ resolved
@@ -87,17 +87,6 @@
 #     nbins_table = nbins
 # Emin_table = 0.1
 # Emax_table = 12.7675
-<<<<<<< HEAD
-# Emin_table = None
-# Emax_table = options.Emax
-# nbins_table = 100
-# # LogEnergies = np.logspace(Emin_table,Emax_table,nbins_table)
-# if Emin_table == None or Emax_table == None:
-logEnergies = transfer_functions[0].log10E[:]
-# else:
-# logEnergies = np.linspace(Emin_table,Emax_table,nbins_table)
-# print logEnergies, transfer_functions[0].log10E[0]
-=======
 Emin_table = None
 Emax_table = None
 nbins_table = 100
@@ -107,7 +96,6 @@
 else:
 	logEnergies = np.linspace(Emin_table,Emax_table,nbins_table)
 # print logEnergies
->>>>>>> 5c2328b8
 redshift = transfer_functions[0].z_deposited[:]
 
 # Clean from functions and variables which should not be available when
